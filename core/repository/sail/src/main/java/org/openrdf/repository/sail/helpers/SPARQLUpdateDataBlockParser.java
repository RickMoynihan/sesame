/* 
 * Licensed to Aduna under one or more contributor license agreements.  
 * See the NOTICE.txt file distributed with this work for additional 
 * information regarding copyright ownership. 
 *
 * Aduna licenses this file to you under the terms of the Aduna BSD 
 * License (the "License"); you may not use this file except in compliance 
 * with the License. See the LICENSE.txt file distributed with this work 
 * for the full License.
 *
 * Unless required by applicable law or agreed to in writing, software 
 * distributed under the License is distributed on an "AS IS" BASIS, 
 * WITHOUT WARRANTIES OR CONDITIONS OF ANY KIND, either express or 
 * implied. See the License for the specific language governing permissions
 * and limitations under the License.
 */
package org.openrdf.repository.sail.helpers;

import java.io.IOException;

import org.openrdf.model.BNode;
import org.openrdf.model.Resource;
import org.openrdf.model.Value;
import org.openrdf.model.ValueFactory;
import org.openrdf.model.impl.ValueFactoryImpl;
import org.openrdf.rio.RDFFormat;
import org.openrdf.rio.RDFHandlerException;
import org.openrdf.rio.RDFParseException;
import org.openrdf.rio.trig.TriGParser;
import org.openrdf.rio.turtle.TurtleUtil;

/**
 * An extension of {@link TriGParser} that processes data in the format
 * specified in the SPARQL 1.1 grammar for Quad data (assuming no variables, as
 * is the case for INSERT DATA and DELETE DATA operations). This format is
 * almost completely compatible with TriG, except for three differentces:
 * <ul>
 * <li>it introduces the 'GRAPH' keyword in front of each named graph identifier
 * <li>it does not allow the occurrence of blank nodes.
 * <li>it does not require curly braces around the default graph.
 * </ul>
 * 
 * @author Jeen Broekstra
 * @see <a href="http://www.w3.org/TR/sparql11-query/#rInsertData">SPARQL 1.1
 *      Grammar production for INSERT DATA</a>
 * @see <a href="http://www.w3.org/TR/sparql11-query/#rDeleteData">SPARQL 1.1
 *      Grammar production for DELETE DATA</a>
 */
public class SPARQLUpdateDataBlockParser extends TriGParser {

	private boolean allowBlankNodes = true;

	/*--------------*
	 * Constructors *
	 *--------------*/

	/**
	 * Creates a new parser that will use a {@link ValueFactoryImpl} to create
	 * RDF model objects.
	 */
	public SPARQLUpdateDataBlockParser() {
		super();
	}

	/**
	 * Creates a new parser that will use the supplied ValueFactory to create RDF
	 * model objects.
	 * 
	 * @param valueFactory
	 *        A ValueFactory.
	 */
	public SPARQLUpdateDataBlockParser(ValueFactory valueFactory) {
		super(valueFactory);
	}

	/*---------*
	 * Methods *
	 *---------*/

	@Override
	public RDFFormat getRDFFormat() {
		// TODO for now, we do not implement this as a fully compatible Rio
		// parser, and we're not introducing a new RDFFormat constant.
		return null;
	}

<<<<<<< HEAD
	/*
	@Override
	protected void parseGraph()
=======
	/**
	 * Checks for the GRAPH keyword and optionally reads it away.
	 * 
	 * @param verifyOnly
	 *        if set to <code>true</code> the method does not read away the graph
	 *        keyword, but only verifies its presence. If <code>false</code> it
	 *        also reads away the keyword.
	 * @return <code>true</code> if the GRAPH keyword was detected,
	 *         <code>false<code> otherwise.
	 * @throws IOException
	 * @throws RDFParseException
	 * @throws RDFHandlerException
	 */
	private boolean checkGraphKeyword(boolean verifyOnly)
>>>>>>> ff0bdde2
		throws IOException, RDFParseException, RDFHandlerException
	{
		boolean isGraphKeyword = false;
		int c = peek();
		if (c == 'g' || c == 'G') {
			StringBuilder sb = new StringBuilder(5);
			do {
				c = read();
				if (c == -1 || TurtleUtil.isWhitespace(c)) {
					unread(c);
					break;
				}

				sb.append((char)c);
			}
			while (sb.length() < 5);

			isGraphKeyword = sb.toString().equalsIgnoreCase("GRAPH");

			if (verifyOnly || !isGraphKeyword) {
				unread(sb.toString());
			}
		}
		return isGraphKeyword;
	}

	@Override
	protected void parseGraph()
		throws IOException, RDFParseException, RDFHandlerException
	{
		if (checkGraphKeyword(false)) {
			if (getContext() != null) {
				reportFatalError("nested named graph not allowed.");
			}
			skipWSC();
			int c = read();
			final int c2 = peek();

			if (c == '<' || TurtleUtil.isPrefixStartChar(c) || (c == ':' && c2 != '-')
					|| (c == '_' && c2 == ':'))
			{
				unread(c);

				Value value = parseValue();

				if (value instanceof Resource) {
					setContext((Resource)value);
				}
				else {
					reportFatalError("Illegal graph name: " + value);
				}
			}
			else {
				reportFatalError("Missing graph name.");
			}
		}

		int c = skipWSC();

		if (c == '{') {
			read();
			c = skipWSC();
		}

		if (c != '}') {
			parseTriples();
			c = skipWSC();

			while (c == '.') {
				read();
				c = skipWSC();

				if (c == '}' || c == -1) {
					read();
					setContext(null);
					return;
				}
				else if (checkGraphKeyword(true)) {
					return;
				}

				parseTriples();
				c = skipWSC();
			}
		}
		
		c = read();
		if (c == '}') {
			setContext(null);
		}
	}
	*/

	@Override
	protected Resource parseImplicitBlank()
		throws IOException, RDFParseException, RDFHandlerException
	{
		if (isAllowBlankNodes()) {
			return super.parseImplicitBlank();
		}
		else {
			throw new RDFParseException("blank nodes not allowed in data block");
		}
	}

	@Override
	protected BNode parseNodeID()
		throws IOException, RDFParseException
	{
		if (isAllowBlankNodes()) {
			return super.parseNodeID();
		}
		else {
			throw new RDFParseException("blank nodes not allowed in data block");
		}
	}

	/**
	 * @return Returns the allowBlankNodes.
	 */
	public boolean isAllowBlankNodes() {
		return allowBlankNodes;
	}

	/**
	 * @param allowBlankNodes
	 *        The allowBlankNodes to set.
	 */
	public void setAllowBlankNodes(boolean allowBlankNodes) {
		this.allowBlankNodes = allowBlankNodes;
	}

}
<|MERGE_RESOLUTION|>--- conflicted
+++ resolved
@@ -1,239 +1,234 @@
-/* 
- * Licensed to Aduna under one or more contributor license agreements.  
- * See the NOTICE.txt file distributed with this work for additional 
- * information regarding copyright ownership. 
- *
- * Aduna licenses this file to you under the terms of the Aduna BSD 
- * License (the "License"); you may not use this file except in compliance 
- * with the License. See the LICENSE.txt file distributed with this work 
- * for the full License.
- *
- * Unless required by applicable law or agreed to in writing, software 
- * distributed under the License is distributed on an "AS IS" BASIS, 
- * WITHOUT WARRANTIES OR CONDITIONS OF ANY KIND, either express or 
- * implied. See the License for the specific language governing permissions
- * and limitations under the License.
- */
-package org.openrdf.repository.sail.helpers;
-
-import java.io.IOException;
-
-import org.openrdf.model.BNode;
-import org.openrdf.model.Resource;
-import org.openrdf.model.Value;
-import org.openrdf.model.ValueFactory;
-import org.openrdf.model.impl.ValueFactoryImpl;
-import org.openrdf.rio.RDFFormat;
-import org.openrdf.rio.RDFHandlerException;
-import org.openrdf.rio.RDFParseException;
-import org.openrdf.rio.trig.TriGParser;
-import org.openrdf.rio.turtle.TurtleUtil;
-
-/**
- * An extension of {@link TriGParser} that processes data in the format
- * specified in the SPARQL 1.1 grammar for Quad data (assuming no variables, as
- * is the case for INSERT DATA and DELETE DATA operations). This format is
- * almost completely compatible with TriG, except for three differentces:
- * <ul>
- * <li>it introduces the 'GRAPH' keyword in front of each named graph identifier
- * <li>it does not allow the occurrence of blank nodes.
- * <li>it does not require curly braces around the default graph.
- * </ul>
- * 
- * @author Jeen Broekstra
- * @see <a href="http://www.w3.org/TR/sparql11-query/#rInsertData">SPARQL 1.1
- *      Grammar production for INSERT DATA</a>
- * @see <a href="http://www.w3.org/TR/sparql11-query/#rDeleteData">SPARQL 1.1
- *      Grammar production for DELETE DATA</a>
- */
-public class SPARQLUpdateDataBlockParser extends TriGParser {
-
-	private boolean allowBlankNodes = true;
-
-	/*--------------*
-	 * Constructors *
-	 *--------------*/
-
-	/**
-	 * Creates a new parser that will use a {@link ValueFactoryImpl} to create
-	 * RDF model objects.
-	 */
-	public SPARQLUpdateDataBlockParser() {
-		super();
-	}
-
-	/**
-	 * Creates a new parser that will use the supplied ValueFactory to create RDF
-	 * model objects.
-	 * 
-	 * @param valueFactory
-	 *        A ValueFactory.
-	 */
-	public SPARQLUpdateDataBlockParser(ValueFactory valueFactory) {
-		super(valueFactory);
-	}
-
-	/*---------*
-	 * Methods *
-	 *---------*/
-
-	@Override
-	public RDFFormat getRDFFormat() {
-		// TODO for now, we do not implement this as a fully compatible Rio
-		// parser, and we're not introducing a new RDFFormat constant.
-		return null;
-	}
-
-<<<<<<< HEAD
-	/*
-	@Override
-	protected void parseGraph()
-=======
-	/**
-	 * Checks for the GRAPH keyword and optionally reads it away.
-	 * 
-	 * @param verifyOnly
-	 *        if set to <code>true</code> the method does not read away the graph
-	 *        keyword, but only verifies its presence. If <code>false</code> it
-	 *        also reads away the keyword.
-	 * @return <code>true</code> if the GRAPH keyword was detected,
-	 *         <code>false<code> otherwise.
-	 * @throws IOException
-	 * @throws RDFParseException
-	 * @throws RDFHandlerException
-	 */
-	private boolean checkGraphKeyword(boolean verifyOnly)
->>>>>>> ff0bdde2
-		throws IOException, RDFParseException, RDFHandlerException
-	{
-		boolean isGraphKeyword = false;
-		int c = peek();
-		if (c == 'g' || c == 'G') {
-			StringBuilder sb = new StringBuilder(5);
-			do {
-				c = read();
-				if (c == -1 || TurtleUtil.isWhitespace(c)) {
-					unread(c);
-					break;
-				}
-
-				sb.append((char)c);
-			}
-			while (sb.length() < 5);
-
-			isGraphKeyword = sb.toString().equalsIgnoreCase("GRAPH");
-
-			if (verifyOnly || !isGraphKeyword) {
-				unread(sb.toString());
-			}
-		}
-		return isGraphKeyword;
-	}
-
-	@Override
-	protected void parseGraph()
-		throws IOException, RDFParseException, RDFHandlerException
-	{
-		if (checkGraphKeyword(false)) {
-			if (getContext() != null) {
-				reportFatalError("nested named graph not allowed.");
-			}
-			skipWSC();
-			int c = read();
-			final int c2 = peek();
-
-			if (c == '<' || TurtleUtil.isPrefixStartChar(c) || (c == ':' && c2 != '-')
-					|| (c == '_' && c2 == ':'))
-			{
-				unread(c);
-
-				Value value = parseValue();
-
-				if (value instanceof Resource) {
-					setContext((Resource)value);
-				}
-				else {
-					reportFatalError("Illegal graph name: " + value);
-				}
-			}
-			else {
-				reportFatalError("Missing graph name.");
-			}
-		}
-
-		int c = skipWSC();
-
-		if (c == '{') {
-			read();
-			c = skipWSC();
-		}
-
-		if (c != '}') {
-			parseTriples();
-			c = skipWSC();
-
-			while (c == '.') {
-				read();
-				c = skipWSC();
-
-				if (c == '}' || c == -1) {
-					read();
-					setContext(null);
-					return;
-				}
-				else if (checkGraphKeyword(true)) {
-					return;
-				}
-
-				parseTriples();
-				c = skipWSC();
-			}
-		}
-		
-		c = read();
-		if (c == '}') {
-			setContext(null);
-		}
-	}
-	*/
-
-	@Override
-	protected Resource parseImplicitBlank()
-		throws IOException, RDFParseException, RDFHandlerException
-	{
-		if (isAllowBlankNodes()) {
-			return super.parseImplicitBlank();
-		}
-		else {
-			throw new RDFParseException("blank nodes not allowed in data block");
-		}
-	}
-
-	@Override
-	protected BNode parseNodeID()
-		throws IOException, RDFParseException
-	{
-		if (isAllowBlankNodes()) {
-			return super.parseNodeID();
-		}
-		else {
-			throw new RDFParseException("blank nodes not allowed in data block");
-		}
-	}
-
-	/**
-	 * @return Returns the allowBlankNodes.
-	 */
-	public boolean isAllowBlankNodes() {
-		return allowBlankNodes;
-	}
-
-	/**
-	 * @param allowBlankNodes
-	 *        The allowBlankNodes to set.
-	 */
-	public void setAllowBlankNodes(boolean allowBlankNodes) {
-		this.allowBlankNodes = allowBlankNodes;
-	}
-
-}
+/* 
+ * Licensed to Aduna under one or more contributor license agreements.  
+ * See the NOTICE.txt file distributed with this work for additional 
+ * information regarding copyright ownership. 
+ *
+ * Aduna licenses this file to you under the terms of the Aduna BSD 
+ * License (the "License"); you may not use this file except in compliance 
+ * with the License. See the LICENSE.txt file distributed with this work 
+ * for the full License.
+ *
+ * Unless required by applicable law or agreed to in writing, software 
+ * distributed under the License is distributed on an "AS IS" BASIS, 
+ * WITHOUT WARRANTIES OR CONDITIONS OF ANY KIND, either express or 
+ * implied. See the License for the specific language governing permissions
+ * and limitations under the License.
+ */
+package org.openrdf.repository.sail.helpers;
+
+import java.io.IOException;
+
+import org.openrdf.model.BNode;
+import org.openrdf.model.Resource;
+import org.openrdf.model.Value;
+import org.openrdf.model.ValueFactory;
+import org.openrdf.model.impl.ValueFactoryImpl;
+import org.openrdf.rio.RDFFormat;
+import org.openrdf.rio.RDFHandlerException;
+import org.openrdf.rio.RDFParseException;
+import org.openrdf.rio.trig.TriGParser;
+import org.openrdf.rio.turtle.TurtleUtil;
+
+/**
+ * An extension of {@link TriGParser} that processes data in the format
+ * specified in the SPARQL 1.1 grammar for Quad data (assuming no variables, as
+ * is the case for INSERT DATA and DELETE DATA operations). This format is
+ * almost completely compatible with TriG, except for three differentces:
+ * <ul>
+ * <li>it introduces the 'GRAPH' keyword in front of each named graph identifier
+ * <li>it does not allow the occurrence of blank nodes.
+ * <li>it does not require curly braces around the default graph.
+ * </ul>
+ * 
+ * @author Jeen Broekstra
+ * @see <a href="http://www.w3.org/TR/sparql11-query/#rInsertData">SPARQL 1.1
+ *      Grammar production for INSERT DATA</a>
+ * @see <a href="http://www.w3.org/TR/sparql11-query/#rDeleteData">SPARQL 1.1
+ *      Grammar production for DELETE DATA</a>
+ */
+public class SPARQLUpdateDataBlockParser extends TriGParser {
+
+	private boolean allowBlankNodes = true;
+
+	/*--------------*
+	 * Constructors *
+	 *--------------*/
+
+	/**
+	 * Creates a new parser that will use a {@link ValueFactoryImpl} to create
+	 * RDF model objects.
+	 */
+	public SPARQLUpdateDataBlockParser() {
+		super();
+	}
+
+	/**
+	 * Creates a new parser that will use the supplied ValueFactory to create RDF
+	 * model objects.
+	 * 
+	 * @param valueFactory
+	 *        A ValueFactory.
+	 */
+	public SPARQLUpdateDataBlockParser(ValueFactory valueFactory) {
+		super(valueFactory);
+	}
+
+	/*---------*
+	 * Methods *
+	 *---------*/
+
+	@Override
+	public RDFFormat getRDFFormat() {
+		// TODO for now, we do not implement this as a fully compatible Rio
+		// parser, and we're not introducing a new RDFFormat constant.
+		return null;
+	}
+
+	/**
+	 * Checks for the GRAPH keyword and optionally reads it away.
+	 * 
+	 * @param verifyOnly
+	 *        if set to <code>true</code> the method does not read away the graph
+	 *        keyword, but only verifies its presence. If <code>false</code> it
+	 *        also reads away the keyword.
+	 * @return <code>true</code> if the GRAPH keyword was detected,
+	 *         <code>false<code> otherwise.
+	 * @throws IOException
+	 * @throws RDFParseException
+	 * @throws RDFHandlerException
+	 */
+	private boolean checkGraphKeyword(boolean verifyOnly)
+		throws IOException, RDFParseException, RDFHandlerException
+	{
+		boolean isGraphKeyword = false;
+		int c = peek();
+		if (c == 'g' || c == 'G') {
+			StringBuilder sb = new StringBuilder(5);
+			do {
+				c = read();
+				if (c == -1 || TurtleUtil.isWhitespace(c)) {
+					unread(c);
+					break;
+				}
+
+				sb.append((char)c);
+			}
+			while (sb.length() < 5);
+
+			isGraphKeyword = sb.toString().equalsIgnoreCase("GRAPH");
+
+			if (verifyOnly || !isGraphKeyword) {
+				unread(sb.toString());
+			}
+		}
+		return isGraphKeyword;
+	}
+
+	/*
+	@Override
+	protected void parseGraph()
+		throws IOException, RDFParseException, RDFHandlerException
+	{
+		if (checkGraphKeyword(false)) {
+			if (getContext() != null) {
+				reportFatalError("nested named graph not allowed.");
+			}
+			skipWSC();
+			int c = read();
+			final int c2 = peek();
+
+			if (c == '<' || TurtleUtil.isPrefixStartChar(c) || (c == ':' && c2 != '-')
+					|| (c == '_' && c2 == ':'))
+			{
+				unread(c);
+
+				Value value = parseValue();
+
+				if (value instanceof Resource) {
+					setContext((Resource)value);
+				}
+				else {
+					reportFatalError("Illegal graph name: " + value);
+				}
+			}
+			else {
+				reportFatalError("Missing graph name.");
+			}
+		}
+
+		int c = skipWSC();
+
+		if (c == '{') {
+			read();
+			c = skipWSC();
+		}
+
+		if (c != '}') {
+			parseTriples();
+			c = skipWSC();
+
+			while (c == '.') {
+				read();
+				c = skipWSC();
+
+				if (c == '}' || c == -1) {
+					read();
+					setContext(null);
+					return;
+				}
+				else if (checkGraphKeyword(true)) {
+					return;
+				}
+
+				parseTriples();
+				c = skipWSC();
+			}
+		}
+		
+		c = read();
+		if (c == '}') {
+			setContext(null);
+		}
+	}
+	*/
+
+	@Override
+	protected Resource parseImplicitBlank()
+		throws IOException, RDFParseException, RDFHandlerException
+	{
+		if (isAllowBlankNodes()) {
+			return super.parseImplicitBlank();
+		}
+		else {
+			throw new RDFParseException("blank nodes not allowed in data block");
+		}
+	}
+
+	@Override
+	protected BNode parseNodeID()
+		throws IOException, RDFParseException
+	{
+		if (isAllowBlankNodes()) {
+			return super.parseNodeID();
+		}
+		else {
+			throw new RDFParseException("blank nodes not allowed in data block");
+		}
+	}
+
+	/**
+	 * @return Returns the allowBlankNodes.
+	 */
+	public boolean isAllowBlankNodes() {
+		return allowBlankNodes;
+	}
+
+	/**
+	 * @param allowBlankNodes
+	 *        The allowBlankNodes to set.
+	 */
+	public void setAllowBlankNodes(boolean allowBlankNodes) {
+		this.allowBlankNodes = allowBlankNodes;
+	}
+
+}