/* 
 * Licensed to Aduna under one or more contributor license agreements.  
 * See the NOTICE.txt file distributed with this work for additional 
 * information regarding copyright ownership. 
 *
 * Aduna licenses this file to you under the terms of the Aduna BSD 
 * License (the "License"); you may not use this file except in compliance 
 * with the License. See the LICENSE.txt file distributed with this work 
 * for the full License.
 *
 * Unless required by applicable law or agreed to in writing, software 
 * distributed under the License is distributed on an "AS IS" BASIS, 
 * WITHOUT WARRANTIES OR CONDITIONS OF ANY KIND, either express or 
 * implied. See the License for the specific language governing permissions
 * and limitations under the License.
 */
package org.openrdf.repository.http;

import java.io.ByteArrayInputStream;
import java.io.ByteArrayOutputStream;
import java.io.File;
import java.io.FileInputStream;
import java.io.IOException;
import java.io.InputStream;
import java.io.Reader;
import java.net.URL;
import java.net.URLConnection;
import java.util.ArrayList;
import java.util.List;
import java.util.Set;

import info.aduna.iteration.CloseableIteratorIteration;

import org.openrdf.OpenRDFException;
import org.openrdf.http.client.SesameSession;
import org.openrdf.http.protocol.Protocol;
import org.openrdf.http.protocol.Protocol.Action;
import org.openrdf.model.Literal;
import org.openrdf.model.Model;
import org.openrdf.model.Namespace;
import org.openrdf.model.Resource;
import org.openrdf.model.Statement;
import org.openrdf.model.URI;
import org.openrdf.model.Value;
import org.openrdf.model.impl.LinkedHashModel;
import org.openrdf.model.impl.NamespaceImpl;
import org.openrdf.model.vocabulary.SESAME;
import org.openrdf.query.BindingSet;
import org.openrdf.query.BooleanQuery;
import org.openrdf.query.GraphQuery;
import org.openrdf.query.MalformedQueryException;
import org.openrdf.query.Query;
import org.openrdf.query.QueryEvaluationException;
import org.openrdf.query.QueryInterruptedException;
import org.openrdf.query.QueryLanguage;
import org.openrdf.query.TupleQuery;
import org.openrdf.query.TupleQueryResult;
import org.openrdf.query.Update;
import org.openrdf.query.parser.QueryParserUtil;
import org.openrdf.repository.RepositoryException;
import org.openrdf.repository.RepositoryResult;
import org.openrdf.repository.UnknownTransactionStateException;
import org.openrdf.repository.base.RepositoryConnectionBase;
import org.openrdf.rio.ParserConfig;
import org.openrdf.rio.RDFFormat;
import org.openrdf.rio.RDFHandler;
import org.openrdf.rio.RDFHandlerException;
import org.openrdf.rio.RDFParseException;
import org.openrdf.rio.RDFParserRegistry;
import org.openrdf.rio.Rio;
import org.openrdf.rio.helpers.BasicParserSettings;
import org.openrdf.rio.helpers.StatementCollector;

/**
 * RepositoryConnection that communicates with a server using the HTTP protocol.
 * Methods in this class may throw the specific RepositoryException subclasses
 * UnautorizedException and NotAllowedException, the semantics of which are
 * defined by the HTTP protocol.
 * 
 * @see org.openrdf.http.protocol.UnauthorizedException
 * @see org.openrdf.http.protocol.NotAllowedException
 * @author Arjohn Kampman
 * @author Herko ter Horst
 */
class HTTPRepositoryConnection extends RepositoryConnectionBase {

	/*-----------*
	 * Variables *
	 *-----------*/

	// private List<TransactionOperation> txn = Collections.synchronizedList(new
	// ArrayList<TransactionOperation>());

	private final SesameSession client;

	private boolean active;

<<<<<<< HEAD
	/*
	 * Stores a stack trace that indicates where this connection as created if
	 * debugging is enabled.
	 */
	private Throwable creatorTrace;

	private Model toAdd;

	private Model toRemove;

=======
>>>>>>> 856ebb5b
	/*--------------*
	 * Constructors *
	 *--------------*/

	public HTTPRepositoryConnection(HTTPRepository repository, SesameSession client) {
		super(repository);

		this.client = client;

		// parser used for locally processing input data to be sent to the server
		// should be strict, and should preserve bnode ids.
		setParserConfig(new ParserConfig());
		getParserConfig().set(BasicParserSettings.PRESERVE_BNODE_IDS, true);
	}

	/*---------*
	 * Methods *
	 *---------*/

	@Override
	public void setParserConfig(ParserConfig parserConfig) {
		super.setParserConfig(parserConfig);
	}

	@Override
	public HTTPRepository getRepository() {
		return (HTTPRepository)super.getRepository();
	}

	public void begin()
		throws RepositoryException
	{
		verifyIsOpen();
		verifyNotTxnActive("Connection already has an active transaction");
		try {
			client.beginTransaction(this.getIsolationLevel());
			active = true;
		}
		catch (OpenRDFException e) {
			throw new RepositoryException(e);
		}
		catch (IOException e) {
			throw new RepositoryException(e);
		}
	}

	/**
	 * Prepares a {@Link Query} for evaluation on this repository. Note
	 * that the preferred way of preparing queries is to use the more specific
	 * {@link #prepareTupleQuery(QueryLanguage, String, String)},
	 * {@link #prepareBooleanQuery(QueryLanguage, String, String)}, or
	 * {@link #prepareGraphQuery(QueryLanguage, String, String)} methods instead.
	 * 
	 * @throws UnsupportedOperationException
	 *         if the method is not supported for the supplied query language.
	 */
	public Query prepareQuery(QueryLanguage ql, String queryString, String baseURI) {
		if (QueryLanguage.SPARQL.equals(ql)) {
			String strippedQuery = QueryParserUtil.removeSPARQLQueryProlog(queryString).toUpperCase();
			if (strippedQuery.startsWith("SELECT")) {
				return prepareTupleQuery(ql, queryString, baseURI);
			}
			else if (strippedQuery.startsWith("ASK")) {
				return prepareBooleanQuery(ql, queryString, baseURI);
			}
			else {
				return prepareGraphQuery(ql, queryString, baseURI);
			}
		}
		else if (QueryLanguage.SERQL.equals(ql)) {
			String strippedQuery = queryString;

			// remove all opening brackets
			strippedQuery = strippedQuery.replace('(', ' ');
			strippedQuery = strippedQuery.trim();

			if (strippedQuery.toUpperCase().startsWith("SELECT")) {
				return prepareTupleQuery(ql, queryString, baseURI);
			}
			else {
				return prepareGraphQuery(ql, queryString, baseURI);
			}
		}
		else {
			throw new UnsupportedOperationException("Operation not supported for query language " + ql);
		}
	}

	public TupleQuery prepareTupleQuery(QueryLanguage ql, String queryString, String baseURI) {
		return new HTTPTupleQuery(this, ql, queryString, baseURI);
	}

	public GraphQuery prepareGraphQuery(QueryLanguage ql, String queryString, String baseURI) {
		return new HTTPGraphQuery(this, ql, queryString, baseURI);
	}

	public BooleanQuery prepareBooleanQuery(QueryLanguage ql, String queryString, String baseURI) {
		return new HTTPBooleanQuery(this, ql, queryString, baseURI);
	}

	public RepositoryResult<Resource> getContextIDs()
		throws RepositoryException
	{
		try {
			List<Resource> contextList = new ArrayList<Resource>();

			TupleQueryResult contextIDs = client.getContextIDs();
			try {
				while (contextIDs.hasNext()) {
					BindingSet bindingSet = contextIDs.next();
					Value context = bindingSet.getValue("contextID");

					if (context instanceof Resource) {
						contextList.add((Resource)context);
					}
				}
			}
			finally {
				contextIDs.close();
			}

			return createRepositoryResult(contextList);
		}
		catch (QueryEvaluationException e) {
			throw new RepositoryException(e);
		}
		catch (IOException e) {
			throw new RepositoryException(e);
		}
	}

	public RepositoryResult<Statement> getStatements(Resource subj, URI pred, Value obj,
			boolean includeInferred, Resource... contexts)
		throws RepositoryException
	{
		try {
			StatementCollector collector = new StatementCollector();
			exportStatements(subj, pred, obj, includeInferred, collector, contexts);
			return createRepositoryResult(collector.getStatements());
		}
		catch (RDFHandlerException e) {
			// found a bug in StatementCollector?
			throw new RuntimeException(e);
		}
	}

	public void exportStatements(Resource subj, URI pred, Value obj, boolean includeInferred,
			RDFHandler handler, Resource... contexts)
		throws RDFHandlerException, RepositoryException
	{
		flushTransactionState(Action.GET);
		try {
			client.getStatements(subj, pred, obj, includeInferred, handler, contexts);
		}
		catch (IOException e) {
			throw new RepositoryException(e);
		}
		catch (QueryInterruptedException e) {
			throw new RepositoryException(e);
		}
	}

	public long size(Resource... contexts)
		throws RepositoryException
	{
		// TODO fix transaction state flush for size request
		try {
			return client.size(contexts);
		}
		catch (IOException e) {
			throw new RepositoryException(e);
		}
	}

	public void commit()
		throws RepositoryException
	{
		flushTransactionState(Action.COMMIT);
		try {
			client.commitTransaction();
			active = false;
		}
		catch (OpenRDFException e) {
			throw new RepositoryException(e);
		}
		catch (IOException e) {
			throw new RepositoryException(e);
		}
	}

	public void rollback()
		throws RepositoryException
	{
		flushTransactionState(Action.ROLLBACK);
		try {
			client.rollbackTransaction();
			active = false;
		}
		catch (OpenRDFException e) {
			throw new RepositoryException(e);
		}
		catch (IOException e) {
			throw new RepositoryException(e);
		}
	}

	@Override
	public void close()
		throws RepositoryException
	{
		if (isActive()) {
			logger.warn("Rolling back transaction due to connection close", new Throwable());
			rollback();
		}

		super.close();
	}

	public void add(File file, String baseURI, RDFFormat dataFormat, Resource... contexts)
		throws IOException, RDFParseException, RepositoryException
	{
		if (baseURI == null) {
			// default baseURI to file
			baseURI = file.toURI().toString();
		}
		if (dataFormat == null) {
			dataFormat = Rio.getParserFormatForFileName(file.getName());
		}

		InputStream in = new FileInputStream(file);
		try {
			add(in, baseURI, dataFormat, contexts);
		}
		finally {
			in.close();
		}
	}

	public void add(URL url, String baseURI, RDFFormat dataFormat, Resource... contexts)
		throws IOException, RDFParseException, RepositoryException
	{
		if (baseURI == null) {
			baseURI = url.toExternalForm();
		}

		URLConnection con = url.openConnection();

		// Set appropriate Accept headers
		if (dataFormat != null) {
			for (String mimeType : dataFormat.getMIMETypes()) {
				con.addRequestProperty("Accept", mimeType);
			}
		}
		else {
			Set<RDFFormat> rdfFormats = RDFParserRegistry.getInstance().getKeys();
			List<String> acceptParams = RDFFormat.getAcceptParams(rdfFormats, true, null);
			for (String acceptParam : acceptParams) {
				con.addRequestProperty("Accept", acceptParam);
			}
		}

		InputStream in = con.getInputStream();

		if (dataFormat == null) {
			// Try to determine the data's MIME type
			String mimeType = con.getContentType();
			int semiColonIdx = mimeType.indexOf(';');
			if (semiColonIdx >= 0) {
				mimeType = mimeType.substring(0, semiColonIdx);
			}
			dataFormat = Rio.getParserFormatForMIMEType(mimeType);

			// Fall back to using file name extensions
			if (dataFormat == null) {
				dataFormat = Rio.getParserFormatForFileName(url.getPath());
			}
		}

		try {
			add(in, baseURI, dataFormat, contexts);
		}
		finally {
			in.close();
		}
	}

	public void add(InputStream in, String baseURI, RDFFormat dataFormat, Resource... contexts)
		throws IOException, RDFParseException, RepositoryException
	{
		flushTransactionState(Action.ADD);
		// Send bytes directly to the server
		client.upload(in, baseURI, dataFormat, false, contexts);
	}

	public void add(Reader reader, String baseURI, RDFFormat dataFormat, Resource... contexts)
		throws IOException, RDFParseException, RepositoryException
	{
		flushTransactionState(Action.ADD);
		client.upload(reader, baseURI, dataFormat, false, contexts);
	}

	@Override
	protected void addWithoutCommit(Resource subject, URI predicate, Value object, Resource... contexts)
		throws RepositoryException
	{
		flushTransactionState(Protocol.Action.ADD);

		if (toAdd == null) {
			toAdd = new LinkedHashModel();
		}
		toAdd.add(subject, predicate, object, contexts);
	}

	private void addModel(Model m)
		throws RepositoryException
	{
		// TODO we should dynamically pick a format from the available writers perhaps?
		RDFFormat format = RDFFormat.BINARY;
		try {
			ByteArrayOutputStream out = new ByteArrayOutputStream();
			Rio.write(m, out, format);
			ByteArrayInputStream in = new ByteArrayInputStream(out.toByteArray());
			client.addData(in, null, format);

		}
		catch (RDFHandlerException e) {
			throw new RepositoryException("error while writing statement", e);
		}
		catch (RDFParseException e) {
			throw new RepositoryException(e);
		}
		catch (IOException e) {
			throw new RepositoryException(e);
		}
	}

	private void removeModel(Model m)
		throws RepositoryException
	{
		RDFFormat format = RDFFormat.BINARY;
		try {
			ByteArrayOutputStream out = new ByteArrayOutputStream();
			Rio.write(m, out, format);
			ByteArrayInputStream in = new ByteArrayInputStream(out.toByteArray());
			client.removeData(in, null, format);

		}
		catch (RDFHandlerException e) {
			throw new RepositoryException("error while writing statement", e);
		}
		catch (RDFParseException e) {
			throw new RepositoryException(e);
		}
		catch (IOException e) {
			throw new RepositoryException(e);
		}
	}

	protected void flushTransactionState(Action action)
		throws RepositoryException
	{
		if (isActive()) {
			switch (action) {
				case ADD:
					if (toRemove != null) {
						removeModel(toRemove);
						toRemove = null;
					}
					break;
				case DELETE:
					if (toAdd != null) {
						addModel(toAdd);
						toAdd = null;
					}
					break;
				case GET:
				case UPDATE:
				case COMMIT:
				case QUERY:
					if (toAdd != null) {
						addModel(toAdd);
						toAdd = null;
					}
					if (toRemove != null) {
						removeModel(toRemove);
						toRemove = null;
					}
					break;
				case ROLLBACK:
					toAdd = null;
					toRemove = null;
					break;

			}
		}
	}

	@Override
	protected void removeWithoutCommit(Resource subject, URI predicate, Value object, Resource... contexts)
		throws RepositoryException
	{
		flushTransactionState(Protocol.Action.DELETE);

		if (toRemove == null) {
			toRemove = new LinkedHashModel();
		}
		if (subject == null) {
			subject = SESAME.WILDCARD;
		}
		if (predicate == null) {
			predicate = SESAME.WILDCARD;
		}
		if (object == null) {
			object = SESAME.WILDCARD;
		}
		toRemove.add(subject, predicate, object, contexts);
	}

	@Override
	public void clear(Resource... contexts)
		throws RepositoryException
	{
		boolean localTransaction = startLocalTransaction();

		remove(null, null, null, contexts);

		conditionalCommit(localTransaction);
	}

	public void removeNamespace(String prefix)
		throws RepositoryException
	{
		if (prefix == null) {
			throw new NullPointerException("prefix must not be null");
		}

		boolean localTransaction = startLocalTransaction();

		try {
			client.removeNamespacePrefix(prefix);
			conditionalCommit(localTransaction);
		}
		catch (IOException e) {
			conditionalRollback(localTransaction);
			throw new RepositoryException(e);
		}

	}

	public void clearNamespaces()
		throws RepositoryException
	{
		boolean localTransaction = startLocalTransaction();
		try {
			client.clearNamespaces();
			conditionalCommit(localTransaction);
		}
		catch (IOException e) {
			conditionalRollback(localTransaction);
			throw new RepositoryException(e);
		}
	}

	public void setNamespace(String prefix, String name)
		throws RepositoryException
	{
		if (prefix == null) {
			throw new NullPointerException("prefix must not be null");
		}
		if (name == null) {
			throw new NullPointerException("name must not be null");
		}

		boolean localTransaction = startLocalTransaction();
		try {
			client.setNamespacePrefix(prefix, name);
			conditionalCommit(localTransaction);
		}
		catch (IOException e) {
			conditionalRollback(localTransaction);
			throw new RepositoryException(e);
		}
	}

	public RepositoryResult<Namespace> getNamespaces()
		throws RepositoryException
	{
		try {
			List<Namespace> namespaceList = new ArrayList<Namespace>();

			TupleQueryResult namespaces = client.getNamespaces();
			try {
				while (namespaces.hasNext()) {
					BindingSet bindingSet = namespaces.next();
					Value prefix = bindingSet.getValue("prefix");
					Value namespace = bindingSet.getValue("namespace");

					if (prefix instanceof Literal && namespace instanceof Literal) {
						String prefixStr = ((Literal)prefix).getLabel();
						String namespaceStr = ((Literal)namespace).getLabel();
						namespaceList.add(new NamespaceImpl(prefixStr, namespaceStr));
					}
				}
			}
			finally {
				namespaces.close();
			}

			return createRepositoryResult(namespaceList);
		}
		catch (QueryEvaluationException e) {
			throw new RepositoryException(e);
		}
		catch (IOException e) {
			throw new RepositoryException(e);
		}
	}

	public String getNamespace(String prefix)
		throws RepositoryException
	{
		if (prefix == null) {
			throw new NullPointerException("prefix must not be null");
		}
		try {
			return client.getNamespace(prefix);
		}
		catch (IOException e) {
			throw new RepositoryException(e);
		}
	}

	/**
	 * Creates a RepositoryResult for the supplied element set.
	 */
	protected <E> RepositoryResult<E> createRepositoryResult(Iterable<? extends E> elements) {
		return new RepositoryResult<E>(new CloseableIteratorIteration<E, RepositoryException>(
				elements.iterator()));
	}

	public Update prepareUpdate(QueryLanguage ql, String update, String baseURI)
		throws RepositoryException, MalformedQueryException
	{
		return new HTTPUpdate(this, ql, update, baseURI);
	}

	/**
	 * Verifies that the connection is open, throws a {@link StoreException} if
	 * it isn't.
	 */
	protected void verifyIsOpen()
		throws RepositoryException
	{
		if (!isOpen()) {
			throw new RepositoryException("Connection has been closed");
		}
	}

	/**
	 * Verifies that the connection has an active transaction, throws a
	 * {@link StoreException} if it hasn't.
	 */
	protected void verifyTxnActive()
		throws RepositoryException
	{
		if (!isActive()) {
			throw new RepositoryException("Connection does not have an active transaction");
		}
	}

	/**
	 * Verifies that the connection does not have an active transaction, throws a
	 * {@link RepositoryException} if it has.
	 */
	protected void verifyNotTxnActive(String msg)
		throws RepositoryException
	{
		if (isActive()) {
			throw new RepositoryException(msg);
		}
	}

	public boolean isActive()
		throws UnknownTransactionStateException, RepositoryException
	{
		return active;
	}

	/**
	 * @return
	 */
	protected SesameSession getSesameSession() {
		return client;
	}
}
<|MERGE_RESOLUTION|>--- conflicted
+++ resolved
@@ -1,705 +1,696 @@
-/* 
- * Licensed to Aduna under one or more contributor license agreements.  
- * See the NOTICE.txt file distributed with this work for additional 
- * information regarding copyright ownership. 
- *
- * Aduna licenses this file to you under the terms of the Aduna BSD 
- * License (the "License"); you may not use this file except in compliance 
- * with the License. See the LICENSE.txt file distributed with this work 
- * for the full License.
- *
- * Unless required by applicable law or agreed to in writing, software 
- * distributed under the License is distributed on an "AS IS" BASIS, 
- * WITHOUT WARRANTIES OR CONDITIONS OF ANY KIND, either express or 
- * implied. See the License for the specific language governing permissions
- * and limitations under the License.
- */
-package org.openrdf.repository.http;
-
-import java.io.ByteArrayInputStream;
-import java.io.ByteArrayOutputStream;
-import java.io.File;
-import java.io.FileInputStream;
-import java.io.IOException;
-import java.io.InputStream;
-import java.io.Reader;
-import java.net.URL;
-import java.net.URLConnection;
-import java.util.ArrayList;
-import java.util.List;
-import java.util.Set;
-
-import info.aduna.iteration.CloseableIteratorIteration;
-
-import org.openrdf.OpenRDFException;
-import org.openrdf.http.client.SesameSession;
-import org.openrdf.http.protocol.Protocol;
-import org.openrdf.http.protocol.Protocol.Action;
-import org.openrdf.model.Literal;
-import org.openrdf.model.Model;
-import org.openrdf.model.Namespace;
-import org.openrdf.model.Resource;
-import org.openrdf.model.Statement;
-import org.openrdf.model.URI;
-import org.openrdf.model.Value;
-import org.openrdf.model.impl.LinkedHashModel;
-import org.openrdf.model.impl.NamespaceImpl;
-import org.openrdf.model.vocabulary.SESAME;
-import org.openrdf.query.BindingSet;
-import org.openrdf.query.BooleanQuery;
-import org.openrdf.query.GraphQuery;
-import org.openrdf.query.MalformedQueryException;
-import org.openrdf.query.Query;
-import org.openrdf.query.QueryEvaluationException;
-import org.openrdf.query.QueryInterruptedException;
-import org.openrdf.query.QueryLanguage;
-import org.openrdf.query.TupleQuery;
-import org.openrdf.query.TupleQueryResult;
-import org.openrdf.query.Update;
-import org.openrdf.query.parser.QueryParserUtil;
-import org.openrdf.repository.RepositoryException;
-import org.openrdf.repository.RepositoryResult;
-import org.openrdf.repository.UnknownTransactionStateException;
-import org.openrdf.repository.base.RepositoryConnectionBase;
-import org.openrdf.rio.ParserConfig;
-import org.openrdf.rio.RDFFormat;
-import org.openrdf.rio.RDFHandler;
-import org.openrdf.rio.RDFHandlerException;
-import org.openrdf.rio.RDFParseException;
-import org.openrdf.rio.RDFParserRegistry;
-import org.openrdf.rio.Rio;
-import org.openrdf.rio.helpers.BasicParserSettings;
-import org.openrdf.rio.helpers.StatementCollector;
-
-/**
- * RepositoryConnection that communicates with a server using the HTTP protocol.
- * Methods in this class may throw the specific RepositoryException subclasses
- * UnautorizedException and NotAllowedException, the semantics of which are
- * defined by the HTTP protocol.
- * 
- * @see org.openrdf.http.protocol.UnauthorizedException
- * @see org.openrdf.http.protocol.NotAllowedException
- * @author Arjohn Kampman
- * @author Herko ter Horst
- */
-class HTTPRepositoryConnection extends RepositoryConnectionBase {
-
-	/*-----------*
-	 * Variables *
-	 *-----------*/
-
-	// private List<TransactionOperation> txn = Collections.synchronizedList(new
-	// ArrayList<TransactionOperation>());
-
-	private final SesameSession client;
-
-	private boolean active;
-
-<<<<<<< HEAD
-	/*
-	 * Stores a stack trace that indicates where this connection as created if
-	 * debugging is enabled.
-	 */
-	private Throwable creatorTrace;
-
-	private Model toAdd;
-
-	private Model toRemove;
-
-=======
->>>>>>> 856ebb5b
-	/*--------------*
-	 * Constructors *
-	 *--------------*/
-
-	public HTTPRepositoryConnection(HTTPRepository repository, SesameSession client) {
-		super(repository);
-
-		this.client = client;
-
-		// parser used for locally processing input data to be sent to the server
-		// should be strict, and should preserve bnode ids.
-		setParserConfig(new ParserConfig());
-		getParserConfig().set(BasicParserSettings.PRESERVE_BNODE_IDS, true);
-	}
-
-	/*---------*
-	 * Methods *
-	 *---------*/
-
-	@Override
-	public void setParserConfig(ParserConfig parserConfig) {
-		super.setParserConfig(parserConfig);
-	}
-
-	@Override
-	public HTTPRepository getRepository() {
-		return (HTTPRepository)super.getRepository();
-	}
-
-	public void begin()
-		throws RepositoryException
-	{
-		verifyIsOpen();
-		verifyNotTxnActive("Connection already has an active transaction");
-		try {
-			client.beginTransaction(this.getIsolationLevel());
-			active = true;
-		}
-		catch (OpenRDFException e) {
-			throw new RepositoryException(e);
-		}
-		catch (IOException e) {
-			throw new RepositoryException(e);
-		}
-	}
-
-	/**
-	 * Prepares a {@Link Query} for evaluation on this repository. Note
-	 * that the preferred way of preparing queries is to use the more specific
-	 * {@link #prepareTupleQuery(QueryLanguage, String, String)},
-	 * {@link #prepareBooleanQuery(QueryLanguage, String, String)}, or
-	 * {@link #prepareGraphQuery(QueryLanguage, String, String)} methods instead.
-	 * 
-	 * @throws UnsupportedOperationException
-	 *         if the method is not supported for the supplied query language.
-	 */
-	public Query prepareQuery(QueryLanguage ql, String queryString, String baseURI) {
-		if (QueryLanguage.SPARQL.equals(ql)) {
-			String strippedQuery = QueryParserUtil.removeSPARQLQueryProlog(queryString).toUpperCase();
-			if (strippedQuery.startsWith("SELECT")) {
-				return prepareTupleQuery(ql, queryString, baseURI);
-			}
-			else if (strippedQuery.startsWith("ASK")) {
-				return prepareBooleanQuery(ql, queryString, baseURI);
-			}
-			else {
-				return prepareGraphQuery(ql, queryString, baseURI);
-			}
-		}
-		else if (QueryLanguage.SERQL.equals(ql)) {
-			String strippedQuery = queryString;
-
-			// remove all opening brackets
-			strippedQuery = strippedQuery.replace('(', ' ');
-			strippedQuery = strippedQuery.trim();
-
-			if (strippedQuery.toUpperCase().startsWith("SELECT")) {
-				return prepareTupleQuery(ql, queryString, baseURI);
-			}
-			else {
-				return prepareGraphQuery(ql, queryString, baseURI);
-			}
-		}
-		else {
-			throw new UnsupportedOperationException("Operation not supported for query language " + ql);
-		}
-	}
-
-	public TupleQuery prepareTupleQuery(QueryLanguage ql, String queryString, String baseURI) {
-		return new HTTPTupleQuery(this, ql, queryString, baseURI);
-	}
-
-	public GraphQuery prepareGraphQuery(QueryLanguage ql, String queryString, String baseURI) {
-		return new HTTPGraphQuery(this, ql, queryString, baseURI);
-	}
-
-	public BooleanQuery prepareBooleanQuery(QueryLanguage ql, String queryString, String baseURI) {
-		return new HTTPBooleanQuery(this, ql, queryString, baseURI);
-	}
-
-	public RepositoryResult<Resource> getContextIDs()
-		throws RepositoryException
-	{
-		try {
-			List<Resource> contextList = new ArrayList<Resource>();
-
-			TupleQueryResult contextIDs = client.getContextIDs();
-			try {
-				while (contextIDs.hasNext()) {
-					BindingSet bindingSet = contextIDs.next();
-					Value context = bindingSet.getValue("contextID");
-
-					if (context instanceof Resource) {
-						contextList.add((Resource)context);
-					}
-				}
-			}
-			finally {
-				contextIDs.close();
-			}
-
-			return createRepositoryResult(contextList);
-		}
-		catch (QueryEvaluationException e) {
-			throw new RepositoryException(e);
-		}
-		catch (IOException e) {
-			throw new RepositoryException(e);
-		}
-	}
-
-	public RepositoryResult<Statement> getStatements(Resource subj, URI pred, Value obj,
-			boolean includeInferred, Resource... contexts)
-		throws RepositoryException
-	{
-		try {
-			StatementCollector collector = new StatementCollector();
-			exportStatements(subj, pred, obj, includeInferred, collector, contexts);
-			return createRepositoryResult(collector.getStatements());
-		}
-		catch (RDFHandlerException e) {
-			// found a bug in StatementCollector?
-			throw new RuntimeException(e);
-		}
-	}
-
-	public void exportStatements(Resource subj, URI pred, Value obj, boolean includeInferred,
-			RDFHandler handler, Resource... contexts)
-		throws RDFHandlerException, RepositoryException
-	{
-		flushTransactionState(Action.GET);
-		try {
-			client.getStatements(subj, pred, obj, includeInferred, handler, contexts);
-		}
-		catch (IOException e) {
-			throw new RepositoryException(e);
-		}
-		catch (QueryInterruptedException e) {
-			throw new RepositoryException(e);
-		}
-	}
-
-	public long size(Resource... contexts)
-		throws RepositoryException
-	{
-		// TODO fix transaction state flush for size request
-		try {
-			return client.size(contexts);
-		}
-		catch (IOException e) {
-			throw new RepositoryException(e);
-		}
-	}
-
-	public void commit()
-		throws RepositoryException
-	{
-		flushTransactionState(Action.COMMIT);
-		try {
-			client.commitTransaction();
-			active = false;
-		}
-		catch (OpenRDFException e) {
-			throw new RepositoryException(e);
-		}
-		catch (IOException e) {
-			throw new RepositoryException(e);
-		}
-	}
-
-	public void rollback()
-		throws RepositoryException
-	{
-		flushTransactionState(Action.ROLLBACK);
-		try {
-			client.rollbackTransaction();
-			active = false;
-		}
-		catch (OpenRDFException e) {
-			throw new RepositoryException(e);
-		}
-		catch (IOException e) {
-			throw new RepositoryException(e);
-		}
-	}
-
-	@Override
-	public void close()
-		throws RepositoryException
-	{
-		if (isActive()) {
-			logger.warn("Rolling back transaction due to connection close", new Throwable());
-			rollback();
-		}
-
-		super.close();
-	}
-
-	public void add(File file, String baseURI, RDFFormat dataFormat, Resource... contexts)
-		throws IOException, RDFParseException, RepositoryException
-	{
-		if (baseURI == null) {
-			// default baseURI to file
-			baseURI = file.toURI().toString();
-		}
-		if (dataFormat == null) {
-			dataFormat = Rio.getParserFormatForFileName(file.getName());
-		}
-
-		InputStream in = new FileInputStream(file);
-		try {
-			add(in, baseURI, dataFormat, contexts);
-		}
-		finally {
-			in.close();
-		}
-	}
-
-	public void add(URL url, String baseURI, RDFFormat dataFormat, Resource... contexts)
-		throws IOException, RDFParseException, RepositoryException
-	{
-		if (baseURI == null) {
-			baseURI = url.toExternalForm();
-		}
-
-		URLConnection con = url.openConnection();
-
-		// Set appropriate Accept headers
-		if (dataFormat != null) {
-			for (String mimeType : dataFormat.getMIMETypes()) {
-				con.addRequestProperty("Accept", mimeType);
-			}
-		}
-		else {
-			Set<RDFFormat> rdfFormats = RDFParserRegistry.getInstance().getKeys();
-			List<String> acceptParams = RDFFormat.getAcceptParams(rdfFormats, true, null);
-			for (String acceptParam : acceptParams) {
-				con.addRequestProperty("Accept", acceptParam);
-			}
-		}
-
-		InputStream in = con.getInputStream();
-
-		if (dataFormat == null) {
-			// Try to determine the data's MIME type
-			String mimeType = con.getContentType();
-			int semiColonIdx = mimeType.indexOf(';');
-			if (semiColonIdx >= 0) {
-				mimeType = mimeType.substring(0, semiColonIdx);
-			}
-			dataFormat = Rio.getParserFormatForMIMEType(mimeType);
-
-			// Fall back to using file name extensions
-			if (dataFormat == null) {
-				dataFormat = Rio.getParserFormatForFileName(url.getPath());
-			}
-		}
-
-		try {
-			add(in, baseURI, dataFormat, contexts);
-		}
-		finally {
-			in.close();
-		}
-	}
-
-	public void add(InputStream in, String baseURI, RDFFormat dataFormat, Resource... contexts)
-		throws IOException, RDFParseException, RepositoryException
-	{
-		flushTransactionState(Action.ADD);
-		// Send bytes directly to the server
-		client.upload(in, baseURI, dataFormat, false, contexts);
-	}
-
-	public void add(Reader reader, String baseURI, RDFFormat dataFormat, Resource... contexts)
-		throws IOException, RDFParseException, RepositoryException
-	{
-		flushTransactionState(Action.ADD);
-		client.upload(reader, baseURI, dataFormat, false, contexts);
-	}
-
-	@Override
-	protected void addWithoutCommit(Resource subject, URI predicate, Value object, Resource... contexts)
-		throws RepositoryException
-	{
-		flushTransactionState(Protocol.Action.ADD);
-
-		if (toAdd == null) {
-			toAdd = new LinkedHashModel();
-		}
-		toAdd.add(subject, predicate, object, contexts);
-	}
-
-	private void addModel(Model m)
-		throws RepositoryException
-	{
-		// TODO we should dynamically pick a format from the available writers perhaps?
-		RDFFormat format = RDFFormat.BINARY;
-		try {
-			ByteArrayOutputStream out = new ByteArrayOutputStream();
-			Rio.write(m, out, format);
-			ByteArrayInputStream in = new ByteArrayInputStream(out.toByteArray());
-			client.addData(in, null, format);
-
-		}
-		catch (RDFHandlerException e) {
-			throw new RepositoryException("error while writing statement", e);
-		}
-		catch (RDFParseException e) {
-			throw new RepositoryException(e);
-		}
-		catch (IOException e) {
-			throw new RepositoryException(e);
-		}
-	}
-
-	private void removeModel(Model m)
-		throws RepositoryException
-	{
-		RDFFormat format = RDFFormat.BINARY;
-		try {
-			ByteArrayOutputStream out = new ByteArrayOutputStream();
-			Rio.write(m, out, format);
-			ByteArrayInputStream in = new ByteArrayInputStream(out.toByteArray());
-			client.removeData(in, null, format);
-
-		}
-		catch (RDFHandlerException e) {
-			throw new RepositoryException("error while writing statement", e);
-		}
-		catch (RDFParseException e) {
-			throw new RepositoryException(e);
-		}
-		catch (IOException e) {
-			throw new RepositoryException(e);
-		}
-	}
-
-	protected void flushTransactionState(Action action)
-		throws RepositoryException
-	{
-		if (isActive()) {
-			switch (action) {
-				case ADD:
-					if (toRemove != null) {
-						removeModel(toRemove);
-						toRemove = null;
-					}
-					break;
-				case DELETE:
-					if (toAdd != null) {
-						addModel(toAdd);
-						toAdd = null;
-					}
-					break;
-				case GET:
-				case UPDATE:
-				case COMMIT:
-				case QUERY:
-					if (toAdd != null) {
-						addModel(toAdd);
-						toAdd = null;
-					}
-					if (toRemove != null) {
-						removeModel(toRemove);
-						toRemove = null;
-					}
-					break;
-				case ROLLBACK:
-					toAdd = null;
-					toRemove = null;
-					break;
-
-			}
-		}
-	}
-
-	@Override
-	protected void removeWithoutCommit(Resource subject, URI predicate, Value object, Resource... contexts)
-		throws RepositoryException
-	{
-		flushTransactionState(Protocol.Action.DELETE);
-
-		if (toRemove == null) {
-			toRemove = new LinkedHashModel();
-		}
-		if (subject == null) {
-			subject = SESAME.WILDCARD;
-		}
-		if (predicate == null) {
-			predicate = SESAME.WILDCARD;
-		}
-		if (object == null) {
-			object = SESAME.WILDCARD;
-		}
-		toRemove.add(subject, predicate, object, contexts);
-	}
-
-	@Override
-	public void clear(Resource... contexts)
-		throws RepositoryException
-	{
-		boolean localTransaction = startLocalTransaction();
-
-		remove(null, null, null, contexts);
-
-		conditionalCommit(localTransaction);
-	}
-
-	public void removeNamespace(String prefix)
-		throws RepositoryException
-	{
-		if (prefix == null) {
-			throw new NullPointerException("prefix must not be null");
-		}
-
-		boolean localTransaction = startLocalTransaction();
-
-		try {
-			client.removeNamespacePrefix(prefix);
-			conditionalCommit(localTransaction);
-		}
-		catch (IOException e) {
-			conditionalRollback(localTransaction);
-			throw new RepositoryException(e);
-		}
-
-	}
-
-	public void clearNamespaces()
-		throws RepositoryException
-	{
-		boolean localTransaction = startLocalTransaction();
-		try {
-			client.clearNamespaces();
-			conditionalCommit(localTransaction);
-		}
-		catch (IOException e) {
-			conditionalRollback(localTransaction);
-			throw new RepositoryException(e);
-		}
-	}
-
-	public void setNamespace(String prefix, String name)
-		throws RepositoryException
-	{
-		if (prefix == null) {
-			throw new NullPointerException("prefix must not be null");
-		}
-		if (name == null) {
-			throw new NullPointerException("name must not be null");
-		}
-
-		boolean localTransaction = startLocalTransaction();
-		try {
-			client.setNamespacePrefix(prefix, name);
-			conditionalCommit(localTransaction);
-		}
-		catch (IOException e) {
-			conditionalRollback(localTransaction);
-			throw new RepositoryException(e);
-		}
-	}
-
-	public RepositoryResult<Namespace> getNamespaces()
-		throws RepositoryException
-	{
-		try {
-			List<Namespace> namespaceList = new ArrayList<Namespace>();
-
-			TupleQueryResult namespaces = client.getNamespaces();
-			try {
-				while (namespaces.hasNext()) {
-					BindingSet bindingSet = namespaces.next();
-					Value prefix = bindingSet.getValue("prefix");
-					Value namespace = bindingSet.getValue("namespace");
-
-					if (prefix instanceof Literal && namespace instanceof Literal) {
-						String prefixStr = ((Literal)prefix).getLabel();
-						String namespaceStr = ((Literal)namespace).getLabel();
-						namespaceList.add(new NamespaceImpl(prefixStr, namespaceStr));
-					}
-				}
-			}
-			finally {
-				namespaces.close();
-			}
-
-			return createRepositoryResult(namespaceList);
-		}
-		catch (QueryEvaluationException e) {
-			throw new RepositoryException(e);
-		}
-		catch (IOException e) {
-			throw new RepositoryException(e);
-		}
-	}
-
-	public String getNamespace(String prefix)
-		throws RepositoryException
-	{
-		if (prefix == null) {
-			throw new NullPointerException("prefix must not be null");
-		}
-		try {
-			return client.getNamespace(prefix);
-		}
-		catch (IOException e) {
-			throw new RepositoryException(e);
-		}
-	}
-
-	/**
-	 * Creates a RepositoryResult for the supplied element set.
-	 */
-	protected <E> RepositoryResult<E> createRepositoryResult(Iterable<? extends E> elements) {
-		return new RepositoryResult<E>(new CloseableIteratorIteration<E, RepositoryException>(
-				elements.iterator()));
-	}
-
-	public Update prepareUpdate(QueryLanguage ql, String update, String baseURI)
-		throws RepositoryException, MalformedQueryException
-	{
-		return new HTTPUpdate(this, ql, update, baseURI);
-	}
-
-	/**
-	 * Verifies that the connection is open, throws a {@link StoreException} if
-	 * it isn't.
-	 */
-	protected void verifyIsOpen()
-		throws RepositoryException
-	{
-		if (!isOpen()) {
-			throw new RepositoryException("Connection has been closed");
-		}
-	}
-
-	/**
-	 * Verifies that the connection has an active transaction, throws a
-	 * {@link StoreException} if it hasn't.
-	 */
-	protected void verifyTxnActive()
-		throws RepositoryException
-	{
-		if (!isActive()) {
-			throw new RepositoryException("Connection does not have an active transaction");
-		}
-	}
-
-	/**
-	 * Verifies that the connection does not have an active transaction, throws a
-	 * {@link RepositoryException} if it has.
-	 */
-	protected void verifyNotTxnActive(String msg)
-		throws RepositoryException
-	{
-		if (isActive()) {
-			throw new RepositoryException(msg);
-		}
-	}
-
-	public boolean isActive()
-		throws UnknownTransactionStateException, RepositoryException
-	{
-		return active;
-	}
-
-	/**
-	 * @return
-	 */
-	protected SesameSession getSesameSession() {
-		return client;
-	}
-}
+/* 
+ * Licensed to Aduna under one or more contributor license agreements.  
+ * See the NOTICE.txt file distributed with this work for additional 
+ * information regarding copyright ownership. 
+ *
+ * Aduna licenses this file to you under the terms of the Aduna BSD 
+ * License (the "License"); you may not use this file except in compliance 
+ * with the License. See the LICENSE.txt file distributed with this work 
+ * for the full License.
+ *
+ * Unless required by applicable law or agreed to in writing, software 
+ * distributed under the License is distributed on an "AS IS" BASIS, 
+ * WITHOUT WARRANTIES OR CONDITIONS OF ANY KIND, either express or 
+ * implied. See the License for the specific language governing permissions
+ * and limitations under the License.
+ */
+package org.openrdf.repository.http;
+
+import java.io.ByteArrayInputStream;
+import java.io.ByteArrayOutputStream;
+import java.io.File;
+import java.io.FileInputStream;
+import java.io.IOException;
+import java.io.InputStream;
+import java.io.Reader;
+import java.net.URL;
+import java.net.URLConnection;
+import java.util.ArrayList;
+import java.util.List;
+import java.util.Set;
+
+import info.aduna.iteration.CloseableIteratorIteration;
+
+import org.openrdf.OpenRDFException;
+import org.openrdf.http.client.SesameSession;
+import org.openrdf.http.protocol.Protocol;
+import org.openrdf.http.protocol.Protocol.Action;
+import org.openrdf.model.Literal;
+import org.openrdf.model.Model;
+import org.openrdf.model.Namespace;
+import org.openrdf.model.Resource;
+import org.openrdf.model.Statement;
+import org.openrdf.model.URI;
+import org.openrdf.model.Value;
+import org.openrdf.model.impl.LinkedHashModel;
+import org.openrdf.model.impl.NamespaceImpl;
+import org.openrdf.model.vocabulary.SESAME;
+import org.openrdf.query.BindingSet;
+import org.openrdf.query.BooleanQuery;
+import org.openrdf.query.GraphQuery;
+import org.openrdf.query.MalformedQueryException;
+import org.openrdf.query.Query;
+import org.openrdf.query.QueryEvaluationException;
+import org.openrdf.query.QueryInterruptedException;
+import org.openrdf.query.QueryLanguage;
+import org.openrdf.query.TupleQuery;
+import org.openrdf.query.TupleQueryResult;
+import org.openrdf.query.Update;
+import org.openrdf.query.parser.QueryParserUtil;
+import org.openrdf.repository.RepositoryException;
+import org.openrdf.repository.RepositoryResult;
+import org.openrdf.repository.UnknownTransactionStateException;
+import org.openrdf.repository.base.RepositoryConnectionBase;
+import org.openrdf.rio.ParserConfig;
+import org.openrdf.rio.RDFFormat;
+import org.openrdf.rio.RDFHandler;
+import org.openrdf.rio.RDFHandlerException;
+import org.openrdf.rio.RDFParseException;
+import org.openrdf.rio.RDFParserRegistry;
+import org.openrdf.rio.Rio;
+import org.openrdf.rio.helpers.BasicParserSettings;
+import org.openrdf.rio.helpers.StatementCollector;
+
+/**
+ * RepositoryConnection that communicates with a server using the HTTP protocol.
+ * Methods in this class may throw the specific RepositoryException subclasses
+ * UnautorizedException and NotAllowedException, the semantics of which are
+ * defined by the HTTP protocol.
+ * 
+ * @see org.openrdf.http.protocol.UnauthorizedException
+ * @see org.openrdf.http.protocol.NotAllowedException
+ * @author Arjohn Kampman
+ * @author Herko ter Horst
+ */
+class HTTPRepositoryConnection extends RepositoryConnectionBase {
+
+	/*-----------*
+	 * Variables *
+	 *-----------*/
+
+	// private List<TransactionOperation> txn = Collections.synchronizedList(new
+	// ArrayList<TransactionOperation>());
+
+	private final SesameSession client;
+
+	private boolean active;
+
+	private Model toAdd;
+
+	private Model toRemove;
+
+	/*--------------*
+	 * Constructors *
+	 *--------------*/
+
+	public HTTPRepositoryConnection(HTTPRepository repository, SesameSession client) {
+		super(repository);
+
+		this.client = client;
+
+		// parser used for locally processing input data to be sent to the server
+		// should be strict, and should preserve bnode ids.
+		setParserConfig(new ParserConfig());
+		getParserConfig().set(BasicParserSettings.PRESERVE_BNODE_IDS, true);
+	}
+
+	/*---------*
+	 * Methods *
+	 *---------*/
+
+	@Override
+	public void setParserConfig(ParserConfig parserConfig) {
+		super.setParserConfig(parserConfig);
+	}
+
+	@Override
+	public HTTPRepository getRepository() {
+		return (HTTPRepository)super.getRepository();
+	}
+
+	public void begin()
+		throws RepositoryException
+	{
+		verifyIsOpen();
+		verifyNotTxnActive("Connection already has an active transaction");
+		try {
+			client.beginTransaction(this.getIsolationLevel());
+			active = true;
+		}
+		catch (OpenRDFException e) {
+			throw new RepositoryException(e);
+		}
+		catch (IOException e) {
+			throw new RepositoryException(e);
+		}
+	}
+
+	/**
+	 * Prepares a {@Link Query} for evaluation on this repository. Note
+	 * that the preferred way of preparing queries is to use the more specific
+	 * {@link #prepareTupleQuery(QueryLanguage, String, String)},
+	 * {@link #prepareBooleanQuery(QueryLanguage, String, String)}, or
+	 * {@link #prepareGraphQuery(QueryLanguage, String, String)} methods instead.
+	 * 
+	 * @throws UnsupportedOperationException
+	 *         if the method is not supported for the supplied query language.
+	 */
+	public Query prepareQuery(QueryLanguage ql, String queryString, String baseURI) {
+		if (QueryLanguage.SPARQL.equals(ql)) {
+			String strippedQuery = QueryParserUtil.removeSPARQLQueryProlog(queryString).toUpperCase();
+			if (strippedQuery.startsWith("SELECT")) {
+				return prepareTupleQuery(ql, queryString, baseURI);
+			}
+			else if (strippedQuery.startsWith("ASK")) {
+				return prepareBooleanQuery(ql, queryString, baseURI);
+			}
+			else {
+				return prepareGraphQuery(ql, queryString, baseURI);
+			}
+		}
+		else if (QueryLanguage.SERQL.equals(ql)) {
+			String strippedQuery = queryString;
+
+			// remove all opening brackets
+			strippedQuery = strippedQuery.replace('(', ' ');
+			strippedQuery = strippedQuery.trim();
+
+			if (strippedQuery.toUpperCase().startsWith("SELECT")) {
+				return prepareTupleQuery(ql, queryString, baseURI);
+			}
+			else {
+				return prepareGraphQuery(ql, queryString, baseURI);
+			}
+		}
+		else {
+			throw new UnsupportedOperationException("Operation not supported for query language " + ql);
+		}
+	}
+
+	public TupleQuery prepareTupleQuery(QueryLanguage ql, String queryString, String baseURI) {
+		return new HTTPTupleQuery(this, ql, queryString, baseURI);
+	}
+
+	public GraphQuery prepareGraphQuery(QueryLanguage ql, String queryString, String baseURI) {
+		return new HTTPGraphQuery(this, ql, queryString, baseURI);
+	}
+
+	public BooleanQuery prepareBooleanQuery(QueryLanguage ql, String queryString, String baseURI) {
+		return new HTTPBooleanQuery(this, ql, queryString, baseURI);
+	}
+
+	public RepositoryResult<Resource> getContextIDs()
+		throws RepositoryException
+	{
+		try {
+			List<Resource> contextList = new ArrayList<Resource>();
+
+			TupleQueryResult contextIDs = client.getContextIDs();
+			try {
+				while (contextIDs.hasNext()) {
+					BindingSet bindingSet = contextIDs.next();
+					Value context = bindingSet.getValue("contextID");
+
+					if (context instanceof Resource) {
+						contextList.add((Resource)context);
+					}
+				}
+			}
+			finally {
+				contextIDs.close();
+			}
+
+			return createRepositoryResult(contextList);
+		}
+		catch (QueryEvaluationException e) {
+			throw new RepositoryException(e);
+		}
+		catch (IOException e) {
+			throw new RepositoryException(e);
+		}
+	}
+
+	public RepositoryResult<Statement> getStatements(Resource subj, URI pred, Value obj,
+			boolean includeInferred, Resource... contexts)
+		throws RepositoryException
+	{
+		try {
+			StatementCollector collector = new StatementCollector();
+			exportStatements(subj, pred, obj, includeInferred, collector, contexts);
+			return createRepositoryResult(collector.getStatements());
+		}
+		catch (RDFHandlerException e) {
+			// found a bug in StatementCollector?
+			throw new RuntimeException(e);
+		}
+	}
+
+	public void exportStatements(Resource subj, URI pred, Value obj, boolean includeInferred,
+			RDFHandler handler, Resource... contexts)
+		throws RDFHandlerException, RepositoryException
+	{
+		flushTransactionState(Action.GET);
+		try {
+			client.getStatements(subj, pred, obj, includeInferred, handler, contexts);
+		}
+		catch (IOException e) {
+			throw new RepositoryException(e);
+		}
+		catch (QueryInterruptedException e) {
+			throw new RepositoryException(e);
+		}
+	}
+
+	public long size(Resource... contexts)
+		throws RepositoryException
+	{
+		// TODO fix transaction state flush for size request
+		try {
+			return client.size(contexts);
+		}
+		catch (IOException e) {
+			throw new RepositoryException(e);
+		}
+	}
+
+	public void commit()
+		throws RepositoryException
+	{
+		flushTransactionState(Action.COMMIT);
+		try {
+			client.commitTransaction();
+			active = false;
+		}
+		catch (OpenRDFException e) {
+			throw new RepositoryException(e);
+		}
+		catch (IOException e) {
+			throw new RepositoryException(e);
+		}
+	}
+
+	public void rollback()
+		throws RepositoryException
+	{
+		flushTransactionState(Action.ROLLBACK);
+		try {
+			client.rollbackTransaction();
+			active = false;
+		}
+		catch (OpenRDFException e) {
+			throw new RepositoryException(e);
+		}
+		catch (IOException e) {
+			throw new RepositoryException(e);
+		}
+	}
+
+	@Override
+	public void close()
+		throws RepositoryException
+	{
+		if (isActive()) {
+			logger.warn("Rolling back transaction due to connection close", new Throwable());
+			rollback();
+		}
+
+		super.close();
+	}
+
+	public void add(File file, String baseURI, RDFFormat dataFormat, Resource... contexts)
+		throws IOException, RDFParseException, RepositoryException
+	{
+		if (baseURI == null) {
+			// default baseURI to file
+			baseURI = file.toURI().toString();
+		}
+		if (dataFormat == null) {
+			dataFormat = Rio.getParserFormatForFileName(file.getName());
+		}
+
+		InputStream in = new FileInputStream(file);
+		try {
+			add(in, baseURI, dataFormat, contexts);
+		}
+		finally {
+			in.close();
+		}
+	}
+
+	public void add(URL url, String baseURI, RDFFormat dataFormat, Resource... contexts)
+		throws IOException, RDFParseException, RepositoryException
+	{
+		if (baseURI == null) {
+			baseURI = url.toExternalForm();
+		}
+
+		URLConnection con = url.openConnection();
+
+		// Set appropriate Accept headers
+		if (dataFormat != null) {
+			for (String mimeType : dataFormat.getMIMETypes()) {
+				con.addRequestProperty("Accept", mimeType);
+			}
+		}
+		else {
+			Set<RDFFormat> rdfFormats = RDFParserRegistry.getInstance().getKeys();
+			List<String> acceptParams = RDFFormat.getAcceptParams(rdfFormats, true, null);
+			for (String acceptParam : acceptParams) {
+				con.addRequestProperty("Accept", acceptParam);
+			}
+		}
+
+		InputStream in = con.getInputStream();
+
+		if (dataFormat == null) {
+			// Try to determine the data's MIME type
+			String mimeType = con.getContentType();
+			int semiColonIdx = mimeType.indexOf(';');
+			if (semiColonIdx >= 0) {
+				mimeType = mimeType.substring(0, semiColonIdx);
+			}
+			dataFormat = Rio.getParserFormatForMIMEType(mimeType);
+
+			// Fall back to using file name extensions
+			if (dataFormat == null) {
+				dataFormat = Rio.getParserFormatForFileName(url.getPath());
+			}
+		}
+
+		try {
+			add(in, baseURI, dataFormat, contexts);
+		}
+		finally {
+			in.close();
+		}
+	}
+
+	public void add(InputStream in, String baseURI, RDFFormat dataFormat, Resource... contexts)
+		throws IOException, RDFParseException, RepositoryException
+	{
+		flushTransactionState(Action.ADD);
+		// Send bytes directly to the server
+		client.upload(in, baseURI, dataFormat, false, contexts);
+	}
+
+	public void add(Reader reader, String baseURI, RDFFormat dataFormat, Resource... contexts)
+		throws IOException, RDFParseException, RepositoryException
+	{
+		flushTransactionState(Action.ADD);
+		client.upload(reader, baseURI, dataFormat, false, contexts);
+	}
+
+	@Override
+	protected void addWithoutCommit(Resource subject, URI predicate, Value object, Resource... contexts)
+		throws RepositoryException
+	{
+		flushTransactionState(Protocol.Action.ADD);
+
+		if (toAdd == null) {
+			toAdd = new LinkedHashModel();
+		}
+		toAdd.add(subject, predicate, object, contexts);
+	}
+
+	private void addModel(Model m)
+		throws RepositoryException
+	{
+		// TODO we should dynamically pick a format from the available writers perhaps?
+		RDFFormat format = RDFFormat.BINARY;
+		try {
+			ByteArrayOutputStream out = new ByteArrayOutputStream();
+			Rio.write(m, out, format);
+			ByteArrayInputStream in = new ByteArrayInputStream(out.toByteArray());
+			client.addData(in, null, format);
+
+		}
+		catch (RDFHandlerException e) {
+			throw new RepositoryException("error while writing statement", e);
+		}
+		catch (RDFParseException e) {
+			throw new RepositoryException(e);
+		}
+		catch (IOException e) {
+			throw new RepositoryException(e);
+		}
+	}
+
+	private void removeModel(Model m)
+		throws RepositoryException
+	{
+		RDFFormat format = RDFFormat.BINARY;
+		try {
+			ByteArrayOutputStream out = new ByteArrayOutputStream();
+			Rio.write(m, out, format);
+			ByteArrayInputStream in = new ByteArrayInputStream(out.toByteArray());
+			client.removeData(in, null, format);
+
+		}
+		catch (RDFHandlerException e) {
+			throw new RepositoryException("error while writing statement", e);
+		}
+		catch (RDFParseException e) {
+			throw new RepositoryException(e);
+		}
+		catch (IOException e) {
+			throw new RepositoryException(e);
+		}
+	}
+
+	protected void flushTransactionState(Action action)
+		throws RepositoryException
+	{
+		if (isActive()) {
+			switch (action) {
+				case ADD:
+					if (toRemove != null) {
+						removeModel(toRemove);
+						toRemove = null;
+					}
+					break;
+				case DELETE:
+					if (toAdd != null) {
+						addModel(toAdd);
+						toAdd = null;
+					}
+					break;
+				case GET:
+				case UPDATE:
+				case COMMIT:
+				case QUERY:
+					if (toAdd != null) {
+						addModel(toAdd);
+						toAdd = null;
+					}
+					if (toRemove != null) {
+						removeModel(toRemove);
+						toRemove = null;
+					}
+					break;
+				case ROLLBACK:
+					toAdd = null;
+					toRemove = null;
+					break;
+
+			}
+		}
+	}
+
+	@Override
+	protected void removeWithoutCommit(Resource subject, URI predicate, Value object, Resource... contexts)
+		throws RepositoryException
+	{
+		flushTransactionState(Protocol.Action.DELETE);
+
+		if (toRemove == null) {
+			toRemove = new LinkedHashModel();
+		}
+		if (subject == null) {
+			subject = SESAME.WILDCARD;
+		}
+		if (predicate == null) {
+			predicate = SESAME.WILDCARD;
+		}
+		if (object == null) {
+			object = SESAME.WILDCARD;
+		}
+		toRemove.add(subject, predicate, object, contexts);
+	}
+
+	@Override
+	public void clear(Resource... contexts)
+		throws RepositoryException
+	{
+		boolean localTransaction = startLocalTransaction();
+
+		remove(null, null, null, contexts);
+
+		conditionalCommit(localTransaction);
+	}
+
+	public void removeNamespace(String prefix)
+		throws RepositoryException
+	{
+		if (prefix == null) {
+			throw new NullPointerException("prefix must not be null");
+		}
+
+		boolean localTransaction = startLocalTransaction();
+
+		try {
+			client.removeNamespacePrefix(prefix);
+			conditionalCommit(localTransaction);
+		}
+		catch (IOException e) {
+			conditionalRollback(localTransaction);
+			throw new RepositoryException(e);
+		}
+
+	}
+
+	public void clearNamespaces()
+		throws RepositoryException
+	{
+		boolean localTransaction = startLocalTransaction();
+		try {
+			client.clearNamespaces();
+			conditionalCommit(localTransaction);
+		}
+		catch (IOException e) {
+			conditionalRollback(localTransaction);
+			throw new RepositoryException(e);
+		}
+	}
+
+	public void setNamespace(String prefix, String name)
+		throws RepositoryException
+	{
+		if (prefix == null) {
+			throw new NullPointerException("prefix must not be null");
+		}
+		if (name == null) {
+			throw new NullPointerException("name must not be null");
+		}
+
+		boolean localTransaction = startLocalTransaction();
+		try {
+			client.setNamespacePrefix(prefix, name);
+			conditionalCommit(localTransaction);
+		}
+		catch (IOException e) {
+			conditionalRollback(localTransaction);
+			throw new RepositoryException(e);
+		}
+	}
+
+	public RepositoryResult<Namespace> getNamespaces()
+		throws RepositoryException
+	{
+		try {
+			List<Namespace> namespaceList = new ArrayList<Namespace>();
+
+			TupleQueryResult namespaces = client.getNamespaces();
+			try {
+				while (namespaces.hasNext()) {
+					BindingSet bindingSet = namespaces.next();
+					Value prefix = bindingSet.getValue("prefix");
+					Value namespace = bindingSet.getValue("namespace");
+
+					if (prefix instanceof Literal && namespace instanceof Literal) {
+						String prefixStr = ((Literal)prefix).getLabel();
+						String namespaceStr = ((Literal)namespace).getLabel();
+						namespaceList.add(new NamespaceImpl(prefixStr, namespaceStr));
+					}
+				}
+			}
+			finally {
+				namespaces.close();
+			}
+
+			return createRepositoryResult(namespaceList);
+		}
+		catch (QueryEvaluationException e) {
+			throw new RepositoryException(e);
+		}
+		catch (IOException e) {
+			throw new RepositoryException(e);
+		}
+	}
+
+	public String getNamespace(String prefix)
+		throws RepositoryException
+	{
+		if (prefix == null) {
+			throw new NullPointerException("prefix must not be null");
+		}
+		try {
+			return client.getNamespace(prefix);
+		}
+		catch (IOException e) {
+			throw new RepositoryException(e);
+		}
+	}
+
+	/**
+	 * Creates a RepositoryResult for the supplied element set.
+	 */
+	protected <E> RepositoryResult<E> createRepositoryResult(Iterable<? extends E> elements) {
+		return new RepositoryResult<E>(new CloseableIteratorIteration<E, RepositoryException>(
+				elements.iterator()));
+	}
+
+	public Update prepareUpdate(QueryLanguage ql, String update, String baseURI)
+		throws RepositoryException, MalformedQueryException
+	{
+		return new HTTPUpdate(this, ql, update, baseURI);
+	}
+
+	/**
+	 * Verifies that the connection is open, throws a {@link StoreException} if
+	 * it isn't.
+	 */
+	protected void verifyIsOpen()
+		throws RepositoryException
+	{
+		if (!isOpen()) {
+			throw new RepositoryException("Connection has been closed");
+		}
+	}
+
+	/**
+	 * Verifies that the connection has an active transaction, throws a
+	 * {@link StoreException} if it hasn't.
+	 */
+	protected void verifyTxnActive()
+		throws RepositoryException
+	{
+		if (!isActive()) {
+			throw new RepositoryException("Connection does not have an active transaction");
+		}
+	}
+
+	/**
+	 * Verifies that the connection does not have an active transaction, throws a
+	 * {@link RepositoryException} if it has.
+	 */
+	protected void verifyNotTxnActive(String msg)
+		throws RepositoryException
+	{
+		if (isActive()) {
+			throw new RepositoryException(msg);
+		}
+	}
+
+	public boolean isActive()
+		throws UnknownTransactionStateException, RepositoryException
+	{
+		return active;
+	}
+
+	/**
+	 * @return
+	 */
+	protected SesameSession getSesameSession() {
+		return client;
+	}
+}