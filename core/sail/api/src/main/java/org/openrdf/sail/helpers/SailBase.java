<<<<<<< HEAD
/* 
 * Licensed to Aduna under one or more contributor license agreements.  
 * See the NOTICE.txt file distributed with this work for additional 
 * information regarding copyright ownership. 
 *
 * Aduna licenses this file to you under the terms of the Aduna BSD 
 * License (the "License"); you may not use this file except in compliance 
 * with the License. See the LICENSE.txt file distributed with this work 
 * for the full License.
 *
 * Unless required by applicable law or agreed to in writing, software 
 * distributed under the License is distributed on an "AS IS" BASIS, 
 * WITHOUT WARRANTIES OR CONDITIONS OF ANY KIND, either express or 
 * implied. See the License for the specific language governing permissions
 * and limitations under the License.
 */
package org.openrdf.sail.helpers;

import java.io.File;
import java.util.ArrayList;
import java.util.Arrays;
import java.util.Collections;
import java.util.IdentityHashMap;
import java.util.List;
import java.util.Map;
import java.util.concurrent.locks.ReentrantReadWriteLock;

import org.slf4j.Logger;
import org.slf4j.LoggerFactory;

import org.openrdf.IsolationLevel;
import org.openrdf.IsolationLevels;
import org.openrdf.sail.Sail;
import org.openrdf.sail.SailConnection;
import org.openrdf.sail.SailException;

/**
 * SailBase is an abstract Sail implementation that takes care of common sail
 * tasks, including proper closing of active connections and a grace period for
 * active connections during shutdown of the store.
 * 
 * @author Herko ter Horst
 * @author jeen
 * @author Arjohn Kampman
 */
public abstract class SailBase implements Sail {

	/*-----------*
	 * Constants *
	 *-----------*/

	/**
	 * Default connection timeout on shutdown: 20,000 milliseconds.
	 */
	protected final static long DEFAULT_CONNECTION_TIMEOUT = 20000L;

	/**
	 * default transaction isolation level, set to
	 * {@link IsolationLevels#READ_COMMITTED }.
	 */
	private IsolationLevel defaultIsolationLevel = IsolationLevels.READ_COMMITTED;

	/**
	 * list of supported isolation levels. By default set to include
	 * {@link IsolationLevels#READ_UNCOMMITTED} and
	 * {@link IsolationLevels#SERIALIZABLE}. Specific store implementations are
	 * expected to alter this list according to their specific capabilities.
	 */
	private List<IsolationLevel> supportedIsolationLevels = new ArrayList<IsolationLevel>();

	/**
	 * default value for the Iteration item sync threshold
	 */
	protected static final long DEFAULT_ITERATION_SYNC_THRESHOLD = 0L;

	// Note: the following variable and method are package protected so that they
	// can be removed when open connections no longer block other connections and
	// they can be closed silently (just like in JDBC).
	static final String DEBUG_PROP = "org.openrdf.repository.debug";

	protected static boolean debugEnabled() {
		try {
			String value = System.getProperty(DEBUG_PROP);
			return value != null && !value.equals("false");
		}
		catch (SecurityException e) {
			// Thrown when not allowed to read system properties, for example when
			// running in applets
			return false;
		}
	}

	/*-----------*
	 * Variables *
	 *-----------*/

	protected final Logger logger = LoggerFactory.getLogger(this.getClass());

	/**
	 * Directory to store information related to this sail in (if any).
	 */
	private volatile File dataDir;

	/**
	 * Flag indicating whether the Sail has been initialized. Sails are
	 * initialized from {@link #initialize() initialization} until
	 * {@link #shutDown() shutdown}.
	 */
	private volatile boolean initialized = false;

	/**
	 * Lock used to synchronize the initialization state of a sail.
	 * <ul>
	 * <li>write lock: initialize(), shutDown()
	 * <li>read lock: getConnection()
	 * </ul>
	 */
	protected final ReentrantReadWriteLock initializationLock = new ReentrantReadWriteLock();

	/**
	 * Connection timeout on shutdown (in ms). Defaults to
	 * {@link #DEFAULT_CONNECTION_TIMEOUT}.
	 */
	protected volatile long connectionTimeOut = DEFAULT_CONNECTION_TIMEOUT;

	private long iterationCacheSyncThreshold = DEFAULT_ITERATION_SYNC_THRESHOLD;

	/**
	 * Map used to track active connections and where these were acquired. The
	 * Throwable value may be null in case debugging was disable at the time the
	 * connection was acquired.
	 */
	private final Map<SailConnection, Throwable> activeConnections = new IdentityHashMap<SailConnection, Throwable>();

	/*
	 * constructors
	 */

	public SailBase() {
		super();
		this.addSupportedIsolationLevel(IsolationLevels.READ_UNCOMMITTED);
		this.addSupportedIsolationLevel(IsolationLevels.SERIALIZABLE);
	}

	/*---------*
	 * Methods *
	 *---------*/

	@Override
	public void setDataDir(File dataDir) {
		if (isInitialized()) {
			throw new IllegalStateException("sail has already been initialized");
		}

		this.dataDir = dataDir;
	}

	@Override
	public File getDataDir() {
		return dataDir;
	}

	@Override
	public String toString() {
		if (dataDir == null) {
			return super.toString();
		}
		else {
			return dataDir.toString();
		}
	}

	/**
	 * Checks whether the Sail has been initialized. Sails are initialized from
	 * {@link #initialize() initialization} until {@link #shutDown() shutdown}.
	 * 
	 * @return <tt>true</tt> if the Sail has been initialized, <tt>false</tt>
	 *         otherwise.
	 */
	protected boolean isInitialized() {
		return initialized;
	}

	@Override
	public void initialize()
		throws SailException
	{
		initializationLock.writeLock().lock();
		try {
			if (isInitialized()) {
				throw new IllegalStateException("sail has already been intialized");
			}

			initializeInternal();

			initialized = true;
		}
		finally {
			initializationLock.writeLock().unlock();
		}
	}

	/**
	 * Do store-specific operations to initialize the store. The default
	 * implementation of this method does nothing.
	 */
	protected void initializeInternal()
		throws SailException
	{
	}

	@Override
	public void shutDown()
		throws SailException
	{
		initializationLock.writeLock().lock();
		try {
			if (!isInitialized()) {
				return;
			}

			Map<SailConnection, Throwable> activeConnectionsCopy;

			synchronized (activeConnections) {
				// Check if any active connections exist. If so, wait for a grace
				// period for them to finish.
				if (!activeConnections.isEmpty()) {
					logger.debug("Waiting for active connections to close before shutting down...");
					try {
						activeConnections.wait(DEFAULT_CONNECTION_TIMEOUT);
					}
					catch (InterruptedException e) {
						// ignore and continue
					}
				}

				// Copy the current contents of the map so that we don't have to
				// synchronize on activeConnections. This prevents a potential
				// deadlock with concurrent calls to connectionClosed()
				activeConnectionsCopy = new IdentityHashMap<SailConnection, Throwable>(activeConnections);
			}

			// Forcefully close any connections that are still open
			for (Map.Entry<SailConnection, Throwable> entry : activeConnectionsCopy.entrySet()) {
				SailConnection con = entry.getKey();
				Throwable stackTrace = entry.getValue();

				if (stackTrace == null) {
					logger.warn(
							"Closing active connection due to shut down; consider setting the {} system property",
							DEBUG_PROP);
				}
				else {
					logger.warn("Closing active connection due to shut down, connection was acquired in",
							stackTrace);
				}

				try {
					con.close();
				}
				catch (SailException e) {
					logger.error("Failed to close connection", e);
				}
			}

			// All connections should be closed now
			synchronized (activeConnections) {
				activeConnections.clear();
			}

			shutDownInternal();
		}
		finally {
			initialized = false;
			initializationLock.writeLock().unlock();
		}
	}

	/**
	 * Do store-specific operations to ensure proper shutdown of the store.
	 */
	protected abstract void shutDownInternal()
		throws SailException;

	@Override
	public SailConnection getConnection()
		throws SailException
	{
		initializationLock.readLock().lock();
		try {
			if (!isInitialized()) {
				throw new IllegalStateException("Sail is not initialized or has been shut down");
			}

			SailConnection connection = getConnectionInternal();

			Throwable stackTrace = debugEnabled() ? new Throwable() : null;
			synchronized (activeConnections) {
				activeConnections.put(connection, stackTrace);
			}

			return connection;
		}
		finally {
			initializationLock.readLock().unlock();
		}
	}

	/**
	 * Returns a store-specific SailConnection object.
	 * 
	 * @return A connection to the store.
	 */
	protected abstract SailConnection getConnectionInternal()
		throws SailException;

	/**
	 * Signals to the store that the supplied connection has been closed; called
	 * by {@link SailConnectionBase#close()}.
	 * 
	 * @param connection
	 *        The connection that has been closed.
	 */
	protected void connectionClosed(SailConnection connection) {
		synchronized (activeConnections) {
			if (activeConnections.containsKey(connection)) {
				activeConnections.remove(connection);

				if (activeConnections.isEmpty()) {
					// only notify waiting threads if all active connections have
					// been closed.
					activeConnections.notifyAll();
				}
			}
			else {
				logger.warn("tried to remove unknown connection object from store.");
			}
		}
	}

	/**
	 * Appends the provided {@link IsolationLevels} to the SAIL's list of
	 * supported isolation levels.
	 * 
	 * @param level
	 *        a supported IsolationLevel.
	 * @since 2.8
	 */
	protected void addSupportedIsolationLevel(IsolationLevels level) {
		this.supportedIsolationLevels.add(level);
	}

	/**
	 * Removes all occurrences of the provided {@link IsolationLevels} in the
	 * list of supported Isolation levels.
	 * 
	 * @param level
	 *        the isolation level to remove.
	 * @since 2.8
	 */
	protected void removeSupportedIsolationLevel(IsolationLevel level) {
		while (this.supportedIsolationLevels.remove(level)) {
		}
	}

	/**
	 * Sets the list of supported {@link IsolationLevels}s for this SAIL. The
	 * list is expected to be ordered in increasing complexity.
	 * 
	 * @param supportedIsolationLevels
	 *        a list of supported isolation levels.
	 * @since 2.8
	 */
	protected void setSupportedIsolationLevels(List<IsolationLevel> supportedIsolationLevels) {
		this.supportedIsolationLevels = supportedIsolationLevels;
	}

	/**
	 * Sets the list of supported {@link IsolationLevels}s for this SAIL. The
	 * list is expected to be ordered in increasing complexity.
	 * 
	 * @param supportedIsolationLevels
	 *        a list of supported isolation levels.
	 * @since 2.8.3
	 */
	protected void setSupportedIsolationLevels(IsolationLevel... supportedIsolationLevels) {
		this.supportedIsolationLevels = Arrays.asList(supportedIsolationLevels);
	}

	@Override
	public List<IsolationLevel> getSupportedIsolationLevels() {
		return Collections.unmodifiableList(supportedIsolationLevels);
	}

	@Override
	public IsolationLevel getDefaultIsolationLevel() {
		return defaultIsolationLevel;
	}

	/**
	 * Sets the default {@link IsolationLevel} on which transactions in this Sail
	 * operate.
	 * 
	 * @since 2.8.0
	 * @param defaultIsolationLevel
	 *        The defaultIsolationLevel to set.
	 */
	public void setDefaultIsolationLevel(IsolationLevel defaultIsolationLevel) {
		if (defaultIsolationLevel == null) {
			throw new IllegalArgumentException("default isolation level may not be null");
		}
		this.defaultIsolationLevel = defaultIsolationLevel;
	}

	/**
	 * Retrieves the currently configured threshold for syncing query evaluation
	 * iteration caches to disk.
	 * 
	 * @return Returns the iterationCacheSyncThreshold.
	 */
	public long getIterationCacheSyncThreshold() {
		return iterationCacheSyncThreshold;
	}

	/**
	 * Set the threshold for syncing query evaluation iteration caches to disk.
	 * 
	 * @param iterationCacheSyncThreshold
	 *        The iterationCacheSyncThreshold to set. 
	 */
	public void setIterationCacheSyncThreshold(long iterationCacheSyncThreshold) {
		this.iterationCacheSyncThreshold = iterationCacheSyncThreshold;
	}
}
=======
/* 
 * Licensed to Aduna under one or more contributor license agreements.  
 * See the NOTICE.txt file distributed with this work for additional 
 * information regarding copyright ownership. 
 *
 * Aduna licenses this file to you under the terms of the Aduna BSD 
 * License (the "License"); you may not use this file except in compliance 
 * with the License. See the LICENSE.txt file distributed with this work 
 * for the full License.
 *
 * Unless required by applicable law or agreed to in writing, software 
 * distributed under the License is distributed on an "AS IS" BASIS, 
 * WITHOUT WARRANTIES OR CONDITIONS OF ANY KIND, either express or 
 * implied. See the License for the specific language governing permissions
 * and limitations under the License.
 */
package org.openrdf.sail.helpers;

import java.io.File;
import java.util.ArrayList;
import java.util.Arrays;
import java.util.Collections;
import java.util.IdentityHashMap;
import java.util.List;
import java.util.Map;
import java.util.concurrent.locks.ReentrantReadWriteLock;

import org.slf4j.Logger;
import org.slf4j.LoggerFactory;

import org.openrdf.IsolationLevel;
import org.openrdf.IsolationLevels;
import org.openrdf.sail.Sail;
import org.openrdf.sail.SailConnection;
import org.openrdf.sail.SailException;

/**
 * SailBase is an abstract Sail implementation that takes care of common sail
 * tasks, including proper closing of active connections and a grace period for
 * active connections during shutdown of the store.
 * 
 * @author Herko ter Horst
 * @author jeen
 * @author Arjohn Kampman
 */
public abstract class SailBase implements Sail {

	/*-----------*
	 * Constants *
	 *-----------*/

	/**
	 * Default connection timeout on shutdown: 20,000 milliseconds.
	 */
	protected final static long DEFAULT_CONNECTION_TIMEOUT = 20000L;

	/**
	 * default transaction isolation level, set to
	 * {@link IsolationLevels#READ_COMMITTED }.
	 */
	private IsolationLevel defaultIsolationLevel = IsolationLevels.READ_COMMITTED;

	/**
	 * list of supported isolation levels. By default set to include
	 * {@link IsolationLevels#READ_UNCOMMITTED} and
	 * {@link IsolationLevels#SERIALIZABLE}. Specific store implementations
	 * are expected to alter this list according to their specific capabilities.
	 */
	private List<IsolationLevel> supportedIsolationLevels = new ArrayList<IsolationLevel>();

	// Note: the following variable and method are package protected so that they
	// can be removed when open connections no longer block other connections and
	// they can be closed silently (just like in JDBC).
	static final String DEBUG_PROP = "org.openrdf.repository.debug";

	protected static boolean debugEnabled() {
		try {
			String value = System.getProperty(DEBUG_PROP);
			return value != null && !value.equals("false");
		}
		catch (SecurityException e) {
			// Thrown when not allowed to read system properties, for example when
			// running in applets
			return false;
		}
	}

	/*-----------*
	 * Variables *
	 *-----------*/

	protected final Logger logger = LoggerFactory.getLogger(this.getClass());

	/**
	 * Directory to store information related to this sail in (if any).
	 */
	private volatile File dataDir;

	/**
	 * Flag indicating whether the Sail has been initialized. Sails are
	 * initialized from {@link #initialize() initialization} until
	 * {@link #shutDown() shutdown}.
	 */
	private volatile boolean initialized = false;

	/**
	 * Lock used to synchronize the initialization state of a sail.
	 * <ul>
	 * <li>write lock: initialize(), shutDown()
	 * <li>read lock: getConnection()
	 * </ul>
	 */
	protected final ReentrantReadWriteLock initializationLock = new ReentrantReadWriteLock();

	/**
	 * Connection timeout on shutdown (in ms). Defaults to
	 * {@link #DEFAULT_CONNECTION_TIMEOUT}.
	 */
	protected volatile long connectionTimeOut = DEFAULT_CONNECTION_TIMEOUT;

	/**
	 * Map used to track active connections and where these were acquired. The
	 * Throwable value may be null in case debugging was disable at the time the
	 * connection was acquired.
	 */
	private final Map<SailConnection, Throwable> activeConnections = new IdentityHashMap<SailConnection, Throwable>();

	/*
	 * constructors
	 */
	
	public SailBase() {
		super();
		this.addSupportedIsolationLevel(IsolationLevels.READ_UNCOMMITTED);
		this.addSupportedIsolationLevel(IsolationLevels.SERIALIZABLE);
	}
	
	/*---------*
	 * Methods *
	 *---------*/

	@Override
	public void setDataDir(File dataDir) {
		if (isInitialized()) {
			throw new IllegalStateException("sail has already been initialized");
		}

		this.dataDir = dataDir;
	}

	@Override
	public File getDataDir() {
		return dataDir;
	}

	@Override
	public String toString() {
		if (dataDir == null) {
			return super.toString();
		}
		else {
			return dataDir.toString();
		}
	}

	/**
	 * Checks whether the Sail has been initialized. Sails are initialized from
	 * {@link #initialize() initialization} until {@link #shutDown() shutdown}.
	 * 
	 * @return <tt>true</tt> if the Sail has been initialized, <tt>false</tt>
	 *         otherwise.
	 */
	protected boolean isInitialized() {
		return initialized;
	}

	@Override
	public void initialize()
		throws SailException
	{
		initializationLock.writeLock().lock();
		try {
			if (isInitialized()) {
				throw new IllegalStateException("sail has already been intialized");
			}

			initializeInternal();

			initialized = true;
		}
		finally {
			initializationLock.writeLock().unlock();
		}
	}

	/**
	 * Do store-specific operations to initialize the store. The default
	 * implementation of this method does nothing.
	 */
	protected void initializeInternal()
		throws SailException
	{
	}

	@Override
	public void shutDown()
		throws SailException
	{
		initializationLock.writeLock().lock();
		try {
			if (!isInitialized()) {
				return;
			}

			Map<SailConnection, Throwable> activeConnectionsCopy;

			synchronized (activeConnections) {
				// Check if any active connections exist. If so, wait for a grace
				// period for them to finish.
				if (!activeConnections.isEmpty()) {
					logger.debug("Waiting for active connections to close before shutting down...");
					try {
						activeConnections.wait(DEFAULT_CONNECTION_TIMEOUT);
					}
					catch (InterruptedException e) {
						// ignore and continue
					}
				}

				// Copy the current contents of the map so that we don't have to
				// synchronize on activeConnections. This prevents a potential
				// deadlock with concurrent calls to connectionClosed()
				activeConnectionsCopy = new IdentityHashMap<SailConnection, Throwable>(activeConnections);
			}

			// Forcefully close any connections that are still open
			for (Map.Entry<SailConnection, Throwable> entry : activeConnectionsCopy.entrySet()) {
				SailConnection con = entry.getKey();
				Throwable stackTrace = entry.getValue();

				if (stackTrace == null) {
					logger.warn(
							"Closing active connection due to shut down; consider setting the {} system property",
							DEBUG_PROP);
				}
				else {
					logger.warn("Closing active connection due to shut down, connection was acquired in",
							stackTrace);
				}

				try {
					con.close();
				}
				catch (SailException e) {
					logger.error("Failed to close connection", e);
				}
			}

			// All connections should be closed now
			synchronized (activeConnections) {
				activeConnections.clear();
			}

			shutDownInternal();
		}
		finally {
			initialized = false;
			initializationLock.writeLock().unlock();
		}
	}

	/**
	 * Do store-specific operations to ensure proper shutdown of the store.
	 */
	protected abstract void shutDownInternal()
		throws SailException;

	@Override
	public SailConnection getConnection()
		throws SailException
	{
		initializationLock.readLock().lock();
		try {
			if (!isInitialized()) {
				throw new IllegalStateException("Sail is not initialized or has been shut down");
			}

			SailConnection connection = getConnectionInternal();

			Throwable stackTrace = debugEnabled() ? new Throwable() : null;
			synchronized (activeConnections) {
				activeConnections.put(connection, stackTrace);
			}

			return connection;
		}
		finally {
			initializationLock.readLock().unlock();
		}
	}

	/**
	 * Returns a store-specific SailConnection object.
	 * 
	 * @return A connection to the store.
	 */
	protected abstract SailConnection getConnectionInternal()
		throws SailException;

	/**
	 * Signals to the store that the supplied connection has been closed; called
	 * by {@link SailConnectionBase#close()}.
	 * 
	 * @param connection
	 *        The connection that has been closed.
	 */
	protected void connectionClosed(SailConnection connection) {
		synchronized (activeConnections) {
			if (activeConnections.containsKey(connection)) {
				activeConnections.remove(connection);

				if (activeConnections.isEmpty()) {
					// only notify waiting threads if all active connections have
					// been closed.
					activeConnections.notifyAll();
				}
			}
			else {
				logger.warn("tried to remove unknown connection object from store.");
			}
		}
	}

	/**
	 * Appends the provided {@link IsolationLevels} to the SAIL's list of
	 * supported isolation levels.
	 * 
	 * @param level
	 *        a supported IsolationLevel.
	 * @since 2.8
	 */
	protected void addSupportedIsolationLevel(IsolationLevels level) {
		this.supportedIsolationLevels.add(level);
	}

	/**
	 * Removes all occurrences of the provided {@link IsolationLevels} in the
	 * list of supported Isolation levels.
	 * 
	 * @param level
	 *        the isolation level to remove.
	 * @since 2.8
	 */
	protected void removeSupportedIsolationLevel(IsolationLevel level) {
		while (this.supportedIsolationLevels.remove(level)) {
		}
	}

	/**
	 * Sets the list of supported {@link IsolationLevels}s for this SAIL. The
	 * list is expected to be ordered in increasing complexity.
	 * 
	 * @param supportedIsolationLevels
	 *        a list of supported isolation levels.
	 * @since 2.8
	 */
	protected void setSupportedIsolationLevels(List<IsolationLevel> supportedIsolationLevels) {
		this.supportedIsolationLevels = supportedIsolationLevels;
	}

	/**
	 * Sets the list of supported {@link IsolationLevels}s for this SAIL. The
	 * list is expected to be ordered in increasing complexity.
	 * 
	 * @param supportedIsolationLevels
	 *        a list of supported isolation levels.
	 * @since 2.8.3
	 */
	protected void setSupportedIsolationLevels(IsolationLevel... supportedIsolationLevels) {
		this.supportedIsolationLevels = Arrays.asList(supportedIsolationLevels);
	}

	@Override
	public List<IsolationLevel> getSupportedIsolationLevels() {
		return Collections.unmodifiableList(supportedIsolationLevels);
	}

	@Override
	public IsolationLevel getDefaultIsolationLevel() {
		return defaultIsolationLevel;
	}

	/**
	 * Sets the default {@link IsolationLevel} on which transactions in this Sail
	 * operate.
	 * 
	 * @since 2.8.0
	 * @param defaultIsolationLevel
	 *        The defaultIsolationLevel to set.
	 */
	public void setDefaultIsolationLevel(IsolationLevel defaultIsolationLevel) {
		if (defaultIsolationLevel == null) {
			throw new IllegalArgumentException("default isolation level may not be null");
		}
		this.defaultIsolationLevel = defaultIsolationLevel;
	}
}
>>>>>>> 48510813
<|MERGE_RESOLUTION|>--- conflicted
+++ resolved
@@ -1,4 +1,3 @@
-<<<<<<< HEAD
 /* 
  * Licensed to Aduna under one or more contributor license agreements.  
  * See the NOTICE.txt file distributed with this work for additional 
@@ -432,413 +431,4 @@
 	public void setIterationCacheSyncThreshold(long iterationCacheSyncThreshold) {
 		this.iterationCacheSyncThreshold = iterationCacheSyncThreshold;
 	}
-}
-=======
-/* 
- * Licensed to Aduna under one or more contributor license agreements.  
- * See the NOTICE.txt file distributed with this work for additional 
- * information regarding copyright ownership. 
- *
- * Aduna licenses this file to you under the terms of the Aduna BSD 
- * License (the "License"); you may not use this file except in compliance 
- * with the License. See the LICENSE.txt file distributed with this work 
- * for the full License.
- *
- * Unless required by applicable law or agreed to in writing, software 
- * distributed under the License is distributed on an "AS IS" BASIS, 
- * WITHOUT WARRANTIES OR CONDITIONS OF ANY KIND, either express or 
- * implied. See the License for the specific language governing permissions
- * and limitations under the License.
- */
-package org.openrdf.sail.helpers;
-
-import java.io.File;
-import java.util.ArrayList;
-import java.util.Arrays;
-import java.util.Collections;
-import java.util.IdentityHashMap;
-import java.util.List;
-import java.util.Map;
-import java.util.concurrent.locks.ReentrantReadWriteLock;
-
-import org.slf4j.Logger;
-import org.slf4j.LoggerFactory;
-
-import org.openrdf.IsolationLevel;
-import org.openrdf.IsolationLevels;
-import org.openrdf.sail.Sail;
-import org.openrdf.sail.SailConnection;
-import org.openrdf.sail.SailException;
-
-/**
- * SailBase is an abstract Sail implementation that takes care of common sail
- * tasks, including proper closing of active connections and a grace period for
- * active connections during shutdown of the store.
- * 
- * @author Herko ter Horst
- * @author jeen
- * @author Arjohn Kampman
- */
-public abstract class SailBase implements Sail {
-
-	/*-----------*
-	 * Constants *
-	 *-----------*/
-
-	/**
-	 * Default connection timeout on shutdown: 20,000 milliseconds.
-	 */
-	protected final static long DEFAULT_CONNECTION_TIMEOUT = 20000L;
-
-	/**
-	 * default transaction isolation level, set to
-	 * {@link IsolationLevels#READ_COMMITTED }.
-	 */
-	private IsolationLevel defaultIsolationLevel = IsolationLevels.READ_COMMITTED;
-
-	/**
-	 * list of supported isolation levels. By default set to include
-	 * {@link IsolationLevels#READ_UNCOMMITTED} and
-	 * {@link IsolationLevels#SERIALIZABLE}. Specific store implementations
-	 * are expected to alter this list according to their specific capabilities.
-	 */
-	private List<IsolationLevel> supportedIsolationLevels = new ArrayList<IsolationLevel>();
-
-	// Note: the following variable and method are package protected so that they
-	// can be removed when open connections no longer block other connections and
-	// they can be closed silently (just like in JDBC).
-	static final String DEBUG_PROP = "org.openrdf.repository.debug";
-
-	protected static boolean debugEnabled() {
-		try {
-			String value = System.getProperty(DEBUG_PROP);
-			return value != null && !value.equals("false");
-		}
-		catch (SecurityException e) {
-			// Thrown when not allowed to read system properties, for example when
-			// running in applets
-			return false;
-		}
-	}
-
-	/*-----------*
-	 * Variables *
-	 *-----------*/
-
-	protected final Logger logger = LoggerFactory.getLogger(this.getClass());
-
-	/**
-	 * Directory to store information related to this sail in (if any).
-	 */
-	private volatile File dataDir;
-
-	/**
-	 * Flag indicating whether the Sail has been initialized. Sails are
-	 * initialized from {@link #initialize() initialization} until
-	 * {@link #shutDown() shutdown}.
-	 */
-	private volatile boolean initialized = false;
-
-	/**
-	 * Lock used to synchronize the initialization state of a sail.
-	 * <ul>
-	 * <li>write lock: initialize(), shutDown()
-	 * <li>read lock: getConnection()
-	 * </ul>
-	 */
-	protected final ReentrantReadWriteLock initializationLock = new ReentrantReadWriteLock();
-
-	/**
-	 * Connection timeout on shutdown (in ms). Defaults to
-	 * {@link #DEFAULT_CONNECTION_TIMEOUT}.
-	 */
-	protected volatile long connectionTimeOut = DEFAULT_CONNECTION_TIMEOUT;
-
-	/**
-	 * Map used to track active connections and where these were acquired. The
-	 * Throwable value may be null in case debugging was disable at the time the
-	 * connection was acquired.
-	 */
-	private final Map<SailConnection, Throwable> activeConnections = new IdentityHashMap<SailConnection, Throwable>();
-
-	/*
-	 * constructors
-	 */
-	
-	public SailBase() {
-		super();
-		this.addSupportedIsolationLevel(IsolationLevels.READ_UNCOMMITTED);
-		this.addSupportedIsolationLevel(IsolationLevels.SERIALIZABLE);
-	}
-	
-	/*---------*
-	 * Methods *
-	 *---------*/
-
-	@Override
-	public void setDataDir(File dataDir) {
-		if (isInitialized()) {
-			throw new IllegalStateException("sail has already been initialized");
-		}
-
-		this.dataDir = dataDir;
-	}
-
-	@Override
-	public File getDataDir() {
-		return dataDir;
-	}
-
-	@Override
-	public String toString() {
-		if (dataDir == null) {
-			return super.toString();
-		}
-		else {
-			return dataDir.toString();
-		}
-	}
-
-	/**
-	 * Checks whether the Sail has been initialized. Sails are initialized from
-	 * {@link #initialize() initialization} until {@link #shutDown() shutdown}.
-	 * 
-	 * @return <tt>true</tt> if the Sail has been initialized, <tt>false</tt>
-	 *         otherwise.
-	 */
-	protected boolean isInitialized() {
-		return initialized;
-	}
-
-	@Override
-	public void initialize()
-		throws SailException
-	{
-		initializationLock.writeLock().lock();
-		try {
-			if (isInitialized()) {
-				throw new IllegalStateException("sail has already been intialized");
-			}
-
-			initializeInternal();
-
-			initialized = true;
-		}
-		finally {
-			initializationLock.writeLock().unlock();
-		}
-	}
-
-	/**
-	 * Do store-specific operations to initialize the store. The default
-	 * implementation of this method does nothing.
-	 */
-	protected void initializeInternal()
-		throws SailException
-	{
-	}
-
-	@Override
-	public void shutDown()
-		throws SailException
-	{
-		initializationLock.writeLock().lock();
-		try {
-			if (!isInitialized()) {
-				return;
-			}
-
-			Map<SailConnection, Throwable> activeConnectionsCopy;
-
-			synchronized (activeConnections) {
-				// Check if any active connections exist. If so, wait for a grace
-				// period for them to finish.
-				if (!activeConnections.isEmpty()) {
-					logger.debug("Waiting for active connections to close before shutting down...");
-					try {
-						activeConnections.wait(DEFAULT_CONNECTION_TIMEOUT);
-					}
-					catch (InterruptedException e) {
-						// ignore and continue
-					}
-				}
-
-				// Copy the current contents of the map so that we don't have to
-				// synchronize on activeConnections. This prevents a potential
-				// deadlock with concurrent calls to connectionClosed()
-				activeConnectionsCopy = new IdentityHashMap<SailConnection, Throwable>(activeConnections);
-			}
-
-			// Forcefully close any connections that are still open
-			for (Map.Entry<SailConnection, Throwable> entry : activeConnectionsCopy.entrySet()) {
-				SailConnection con = entry.getKey();
-				Throwable stackTrace = entry.getValue();
-
-				if (stackTrace == null) {
-					logger.warn(
-							"Closing active connection due to shut down; consider setting the {} system property",
-							DEBUG_PROP);
-				}
-				else {
-					logger.warn("Closing active connection due to shut down, connection was acquired in",
-							stackTrace);
-				}
-
-				try {
-					con.close();
-				}
-				catch (SailException e) {
-					logger.error("Failed to close connection", e);
-				}
-			}
-
-			// All connections should be closed now
-			synchronized (activeConnections) {
-				activeConnections.clear();
-			}
-
-			shutDownInternal();
-		}
-		finally {
-			initialized = false;
-			initializationLock.writeLock().unlock();
-		}
-	}
-
-	/**
-	 * Do store-specific operations to ensure proper shutdown of the store.
-	 */
-	protected abstract void shutDownInternal()
-		throws SailException;
-
-	@Override
-	public SailConnection getConnection()
-		throws SailException
-	{
-		initializationLock.readLock().lock();
-		try {
-			if (!isInitialized()) {
-				throw new IllegalStateException("Sail is not initialized or has been shut down");
-			}
-
-			SailConnection connection = getConnectionInternal();
-
-			Throwable stackTrace = debugEnabled() ? new Throwable() : null;
-			synchronized (activeConnections) {
-				activeConnections.put(connection, stackTrace);
-			}
-
-			return connection;
-		}
-		finally {
-			initializationLock.readLock().unlock();
-		}
-	}
-
-	/**
-	 * Returns a store-specific SailConnection object.
-	 * 
-	 * @return A connection to the store.
-	 */
-	protected abstract SailConnection getConnectionInternal()
-		throws SailException;
-
-	/**
-	 * Signals to the store that the supplied connection has been closed; called
-	 * by {@link SailConnectionBase#close()}.
-	 * 
-	 * @param connection
-	 *        The connection that has been closed.
-	 */
-	protected void connectionClosed(SailConnection connection) {
-		synchronized (activeConnections) {
-			if (activeConnections.containsKey(connection)) {
-				activeConnections.remove(connection);
-
-				if (activeConnections.isEmpty()) {
-					// only notify waiting threads if all active connections have
-					// been closed.
-					activeConnections.notifyAll();
-				}
-			}
-			else {
-				logger.warn("tried to remove unknown connection object from store.");
-			}
-		}
-	}
-
-	/**
-	 * Appends the provided {@link IsolationLevels} to the SAIL's list of
-	 * supported isolation levels.
-	 * 
-	 * @param level
-	 *        a supported IsolationLevel.
-	 * @since 2.8
-	 */
-	protected void addSupportedIsolationLevel(IsolationLevels level) {
-		this.supportedIsolationLevels.add(level);
-	}
-
-	/**
-	 * Removes all occurrences of the provided {@link IsolationLevels} in the
-	 * list of supported Isolation levels.
-	 * 
-	 * @param level
-	 *        the isolation level to remove.
-	 * @since 2.8
-	 */
-	protected void removeSupportedIsolationLevel(IsolationLevel level) {
-		while (this.supportedIsolationLevels.remove(level)) {
-		}
-	}
-
-	/**
-	 * Sets the list of supported {@link IsolationLevels}s for this SAIL. The
-	 * list is expected to be ordered in increasing complexity.
-	 * 
-	 * @param supportedIsolationLevels
-	 *        a list of supported isolation levels.
-	 * @since 2.8
-	 */
-	protected void setSupportedIsolationLevels(List<IsolationLevel> supportedIsolationLevels) {
-		this.supportedIsolationLevels = supportedIsolationLevels;
-	}
-
-	/**
-	 * Sets the list of supported {@link IsolationLevels}s for this SAIL. The
-	 * list is expected to be ordered in increasing complexity.
-	 * 
-	 * @param supportedIsolationLevels
-	 *        a list of supported isolation levels.
-	 * @since 2.8.3
-	 */
-	protected void setSupportedIsolationLevels(IsolationLevel... supportedIsolationLevels) {
-		this.supportedIsolationLevels = Arrays.asList(supportedIsolationLevels);
-	}
-
-	@Override
-	public List<IsolationLevel> getSupportedIsolationLevels() {
-		return Collections.unmodifiableList(supportedIsolationLevels);
-	}
-
-	@Override
-	public IsolationLevel getDefaultIsolationLevel() {
-		return defaultIsolationLevel;
-	}
-
-	/**
-	 * Sets the default {@link IsolationLevel} on which transactions in this Sail
-	 * operate.
-	 * 
-	 * @since 2.8.0
-	 * @param defaultIsolationLevel
-	 *        The defaultIsolationLevel to set.
-	 */
-	public void setDefaultIsolationLevel(IsolationLevel defaultIsolationLevel) {
-		if (defaultIsolationLevel == null) {
-			throw new IllegalArgumentException("default isolation level may not be null");
-		}
-		this.defaultIsolationLevel = defaultIsolationLevel;
-	}
-}
->>>>>>> 48510813
+}