/*
 * Copyright Aduna (http://www.aduna-software.com/) (c) 2008.
 *
 * Licensed under the Aduna BSD-style license.
 */
package org.openrdf.sail.rdbms.managers;

import java.sql.Connection;
import java.sql.DatabaseMetaData;
import java.sql.ResultSet;
import java.sql.SQLException;
import java.util.ArrayList;
import java.util.Collection;
import java.util.HashMap;
import java.util.HashSet;
import java.util.Iterator;
import java.util.LinkedList;
import java.util.Map;
import java.util.Set;
import java.util.Map.Entry;
import java.util.regex.Matcher;
import java.util.regex.Pattern;

import org.slf4j.Logger;
import org.slf4j.LoggerFactory;

import org.openrdf.sail.rdbms.schema.IdSequence;
import org.openrdf.sail.rdbms.schema.TripleTable;
import org.openrdf.sail.rdbms.schema.ValueTableFactory;

/**
 * Manages and delegates to the collection of {@link TripleTable}.
 * 
 * @author James Leigh
 */
public class TripleTableManager {

	private static final String DEFAULT_TABLE_PREFIX = "TRIPLES";

	private static final String OTHER_TRIPLES_TABLE = "TRIPLES";

	private static final boolean USE_THREAD = true;

	public static int MAX_TABLES = Integer.MAX_VALUE;// 1000;

	public static final boolean INDEX_TRIPLES = true;

	public Number OTHER_PRED;

	private BNodeManager bnodes;

	private volatile boolean closed;

	private Connection conn;

	private ValueTableFactory factory;

	private Thread initThread;

	private LiteralManager literals;

	Logger logger = LoggerFactory.getLogger(TripleTableManager.class);

	private PredicateManager predicates;

	private LinkedList<TripleTable> queue = new LinkedList<TripleTable>();

	private Pattern tablePrefix = Pattern.compile("\\W(\\w*)\\W*$");

	private Map<Number, TripleTable> tables = new HashMap<Number, TripleTable>();

	private UriManager uris;

	private HashManager hashes;

	private int maxTables = MAX_TABLES;

	private volatile boolean indexingTriples = INDEX_TRIPLES;

	private IdSequence ids;

	volatile Exception exc;

	public TripleTableManager(ValueTableFactory factory) {
		this.factory = factory;
	}

	public void setConnection(Connection conn) {
		this.conn = conn;
	}

	public void setIdSequence(IdSequence ids) {
		this.ids = ids;
		this.OTHER_PRED = ids.idOf(Long.valueOf(-1));
	}

	public void setPredicateManager(PredicateManager predicates) {
		this.predicates = predicates;
	}

	public void setBNodeManager(BNodeManager bnodeTable) {
		this.bnodes = bnodeTable;
	}

	public void setLiteralManager(LiteralManager literalTable) {
		this.literals = literalTable;
	}

	public void setUriManager(UriManager uriTable) {
		this.uris = uriTable;
	}

	public void setHashManager(HashManager hashes) {
		this.hashes = hashes;
	}

	public int getMaxNumberOfTripleTables() {
		if (maxTables == Integer.MAX_VALUE) {
			return 0;
		}
		return maxTables + 1;
	}

	public void setMaxNumberOfTripleTables(int max) {
		if (max < 1) {
			maxTables = MAX_TABLES;
		}
		else {
			maxTables = max - 1;
		}
	}

	public boolean isIndexingTriples() {
		return indexingTriples;
	}

	public void setIndexingTriples(boolean indexingTriples) {
		this.indexingTriples = indexingTriples;
	}

	public void initialize()
		throws SQLException
	{
		tables.putAll(findPredicateTables());
		if (USE_THREAD) {
			initThread = new Thread(new Runnable() {

				public void run() {
					try {
						initThread();
					}
					catch (Exception e) {
						exc = e;
						logger.error(e.toString(), e);
					}
				}
			}, "table-initialize");
			initThread.start();
		}
	}

	public void close()
		throws SQLException
	{
		closed = true;
		synchronized (queue) {
			queue.notify();
		}
		Iterator<Entry<Number, TripleTable>> iter;
		iter = tables.entrySet().iterator();
		while (iter.hasNext()) {
			Entry<Number, TripleTable> next = iter.next();
			TripleTable table = next.getValue();
			if (table.isEmpty()) {
				predicates.remove(next.getKey());
				table.drop();
				iter.remove();
			}
			table.close();
		}
	}

	public void createTripleIndexes()
		throws SQLException
	{
		indexingTriples = true;
		for (TripleTable table : tables.values()) {
			if (!table.isIndexed()) {
				table.createIndex();
			}
		}
	}

	public void dropTripleIndexes()
		throws SQLException
	{
		indexingTriples = false;
		for (TripleTable table : tables.values()) {
			if (table.isIndexed()) {
				table.dropIndex();
			}
		}
	}

	public String findTableName(Number pred)
		throws SQLException
	{
		return getPredicateTable(pred).getNameWhenReady();
	}

	public synchronized TripleTable getExistingTable(Number pred) {
		if (tables.containsKey(pred)) {
			return tables.get(pred);
		}
		return tables.get(OTHER_PRED);
	}

	public synchronized Collection<Number> getPredicateIds() {
		return new ArrayList<Number>(tables.keySet());
	}

	public synchronized TripleTable getPredicateTable(Number pred)
		throws SQLException
	{
		assert pred.longValue() != 0;
		assert pred.equals(ids.idOf(pred));
		if (tables.containsKey(pred)) {
			return tables.get(pred);
		}
		if (tables.containsKey(OTHER_PRED)) {
			return tables.get(OTHER_PRED);
		}
		String tableName = getNewTableName(pred);
		if (tables.size() >= maxTables) {
			tableName = OTHER_TRIPLES_TABLE;
		}
		TripleTable table = factory.createTripleTable(conn, tableName);
		table.setIdSequence(ids);
		if (tables.size() >= maxTables) {
			table.setPredColumnPresent(true);
			initTable(table);
			tables.put(OTHER_PRED, table);
		}
		else {
			initTable(table);
			tables.put(pred, table);
		}
		return table;
	}

	public synchronized String getTableName(Number pred)
		throws SQLException
	{
		if (tables.containsKey(pred)) {
			return tables.get(pred).getNameWhenReady();
		}
		if (tables.containsKey(OTHER_PRED)) {
			return tables.get(OTHER_PRED).getNameWhenReady();
		}
		return null;
	}

	public void removed(int count, boolean locked)
		throws SQLException
	{
		String condition = null;
		if (locked) {
			condition = getExpungeCondition();
		}
		if (hashes != null) {
			if (hashes.removedStatements(count, condition)) {
				condition = hashes.getExpungeCondition();
<<<<<<< HEAD
			}
			else {
=======
			} else {
>>>>>>> d03cfef6
				condition = null;
			}
		}
		if (condition != null) {
			bnodes.removedStatements(condition);
			uris.removedStatements(condition);
			literals.removedStatements(condition);
		}
	}

	protected Set<String> findAllTables()
		throws SQLException
	{
		Set<String> tables = new HashSet<String>();
		DatabaseMetaData metaData = conn.getMetaData();
		String c = null;
		String s = null;
		String n = null;
		String[] TYPE_TABLE = new String[] { "TABLE" };
		ResultSet rs = metaData.getTables(c, s, n, TYPE_TABLE);
		try {
			while (rs.next()) {
				String tableName = rs.getString(3);
				tables.add(tableName);
			}
			return tables;
		}
		finally {
			rs.close();
		}
	}

	protected Map<Number, TripleTable> findPredicateTables()
		throws SQLException
	{
		Map<Number, TripleTable> tables = new HashMap<Number, TripleTable>();
		Set<String> names = findPredicateTableNames();
		for (String tableName : names) {
			TripleTable table = factory.createTripleTable(conn, tableName);
			table.setIdSequence(ids);
			if (tableName.equalsIgnoreCase(OTHER_TRIPLES_TABLE)) {
				table.setPredColumnPresent(true);
			}
			if (indexingTriples && !table.isIndexed()) {
				table.createIndex();
			}
			table.reload();
			tables.put(key(tableName), table);
		}
		return tables;
	}

	protected Set<String> findTablesWithColumn(String column)
		throws SQLException
	{
		Set<String> tables = findTablesWithExactColumn(column.toUpperCase());
		if (tables.isEmpty()) {
			return findTablesWithExactColumn(column.toLowerCase());
		}
		return tables;
	}

	protected Set<String> findTablesWithExactColumn(String column)
		throws SQLException
	{
		Set<String> tables = new HashSet<String>();
		DatabaseMetaData metaData = conn.getMetaData();
		String c = null;
		String s = null;
		String n = null;
		ResultSet rs = metaData.getColumns(c, s, n, column);
		try {
			while (rs.next()) {
				String tableName = rs.getString(3);
				tables.add(tableName);
			}
			return tables;
		}
		finally {
			rs.close();
		}
	}

	protected synchronized String getExpungeCondition()
		throws SQLException
	{
		StringBuilder sb = new StringBuilder(1024);
		for (Map.Entry<Number, TripleTable> e : tables.entrySet()) {
			sb.append("\nAND id <> ").append(e.getKey());
			if (e.getValue().isEmpty()) {
				continue;
			}
			sb.append(" AND NOT EXISTS (SELECT * FROM ");
			sb.append(e.getValue().getNameWhenReady());
			sb.append(" WHERE ctx = id OR subj = id OR obj = id");
			if (e.getValue().isPredColumnPresent()) {
				sb.append(" OR pred = id");
			}
			sb.append(")");
		}
		return sb.toString();
	}

	protected String getNewTableName(Number pred)
		throws SQLException
	{
		String prefix = getTableNamePrefix(pred);
		String tableName = prefix + "_" + pred;
		return tableName;
	}

	protected Number key(String tn) {
		if (tn.equalsIgnoreCase(OTHER_TRIPLES_TABLE)) {
			return OTHER_PRED;
		}
		Number id = ids.idOf(Long.valueOf(tn.substring(tn.lastIndexOf('_') + 1)));
		assert id.longValue() != 0;
		return id;
	}

	protected String getTableNamePrefix(Number pred)
		throws SQLException
	{
		String uri = predicates.getPredicateUri(pred);
		if (uri == null) {
			return DEFAULT_TABLE_PREFIX;
		}
		Matcher m = tablePrefix.matcher(uri);
		if (!m.find()) {
			return DEFAULT_TABLE_PREFIX;
		}
		String localName = m.group(1).replaceAll("^[^a-zA-Z]*", "");
		if (localName.length() == 0) {
			return DEFAULT_TABLE_PREFIX;
		}
		if (localName.length() > 16) {
			return localName.substring(0, 16);
		}
		return localName;
	}

	void initThread()
		throws SQLException, InterruptedException
	{
		logger.debug("Starting helper thread {}", initThread.getName());
		while (!closed) {
			TripleTable table = null;
			synchronized (queue) {
				if (queue.isEmpty()) {
					queue.wait();
				}
				if (!queue.isEmpty()) {
					table = queue.removeFirst();
				}
			}
			if (table != null) {
				table.initTable();
				table = null;
			}
		}
		logger.debug("Closing helper thread {}", initThread.getName());
	}

	private Set<String> findPredicateTableNames()
		throws SQLException
	{
		Set<String> names = findAllTables();
		names.retainAll(findTablesWithColumn("ctx"));
		names.retainAll(findTablesWithColumn("subj"));
		names.retainAll(findTablesWithColumn("obj"));
		return names;
	}

	private void initTable(TripleTable table)
		throws SQLException
	{
		if (exc != null) {
			throwException();
		}
		table.setIndexed(indexingTriples);
		if (true || queue == null) {
			table.initTable();
		}
		else {
			synchronized (queue) {
				queue.add(table);
				queue.notify();
			}
		}
	}

	private void throwException()
		throws SQLException
	{
		if (exc instanceof SQLException) {
			SQLException e = (SQLException)exc;
			exc = null;
			throw e;
		}
		else if (exc instanceof RuntimeException) {
			RuntimeException e = (RuntimeException)exc;
			exc = null;
			throw e;
		}
	}
}<|MERGE_RESOLUTION|>--- conflicted
+++ resolved
@@ -32,6 +32,7 @@
  * Manages and delegates to the collection of {@link TripleTable}.
  * 
  * @author James Leigh
+ * 
  */
 public class TripleTableManager {
 
@@ -49,7 +50,7 @@
 
 	private BNodeManager bnodes;
 
-	private volatile boolean closed;
+	private boolean closed;
 
 	private Connection conn;
 
@@ -59,7 +60,7 @@
 
 	private LiteralManager literals;
 
-	Logger logger = LoggerFactory.getLogger(TripleTableManager.class);
+	private Logger logger = LoggerFactory.getLogger(TripleTableManager.class);
 
 	private PredicateManager predicates;
 
@@ -75,11 +76,11 @@
 
 	private int maxTables = MAX_TABLES;
 
-	private volatile boolean indexingTriples = INDEX_TRIPLES;
+	private boolean indexingTriples = INDEX_TRIPLES;
 
 	private IdSequence ids;
 
-	volatile Exception exc;
+	Exception exc;
 
 	public TripleTableManager(ValueTableFactory factory) {
 		this.factory = factory;
@@ -115,9 +116,8 @@
 	}
 
 	public int getMaxNumberOfTripleTables() {
-		if (maxTables == Integer.MAX_VALUE) {
+		if (maxTables == Integer.MAX_VALUE)
 			return 0;
-		}
 		return maxTables + 1;
 	}
 
@@ -209,9 +209,8 @@
 	}
 
 	public synchronized TripleTable getExistingTable(Number pred) {
-		if (tables.containsKey(pred)) {
+		if (tables.containsKey(pred))
 			return tables.get(pred);
-		}
 		return tables.get(OTHER_PRED);
 	}
 
@@ -224,12 +223,10 @@
 	{
 		assert pred.longValue() != 0;
 		assert pred.equals(ids.idOf(pred));
-		if (tables.containsKey(pred)) {
+		if (tables.containsKey(pred))
 			return tables.get(pred);
-		}
-		if (tables.containsKey(OTHER_PRED)) {
+		if (tables.containsKey(OTHER_PRED))
 			return tables.get(OTHER_PRED);
-		}
 		String tableName = getNewTableName(pred);
 		if (tables.size() >= maxTables) {
 			tableName = OTHER_TRIPLES_TABLE;
@@ -251,12 +248,10 @@
 	public synchronized String getTableName(Number pred)
 		throws SQLException
 	{
-		if (tables.containsKey(pred)) {
+		if (tables.containsKey(pred))
 			return tables.get(pred).getNameWhenReady();
-		}
-		if (tables.containsKey(OTHER_PRED)) {
+		if (tables.containsKey(OTHER_PRED))
 			return tables.get(OTHER_PRED).getNameWhenReady();
-		}
 		return null;
 	}
 
@@ -270,12 +265,7 @@
 		if (hashes != null) {
 			if (hashes.removedStatements(count, condition)) {
 				condition = hashes.getExpungeCondition();
-<<<<<<< HEAD
-			}
-			else {
-=======
 			} else {
->>>>>>> d03cfef6
 				condition = null;
 			}
 		}
@@ -332,9 +322,8 @@
 		throws SQLException
 	{
 		Set<String> tables = findTablesWithExactColumn(column.toUpperCase());
-		if (tables.isEmpty()) {
+		if (tables.isEmpty())
 			return findTablesWithExactColumn(column.toLowerCase());
-		}
 		return tables;
 	}
 
@@ -365,9 +354,8 @@
 		StringBuilder sb = new StringBuilder(1024);
 		for (Map.Entry<Number, TripleTable> e : tables.entrySet()) {
 			sb.append("\nAND id <> ").append(e.getKey());
-			if (e.getValue().isEmpty()) {
+			if (e.getValue().isEmpty())
 				continue;
-			}
 			sb.append(" AND NOT EXISTS (SELECT * FROM ");
 			sb.append(e.getValue().getNameWhenReady());
 			sb.append(" WHERE ctx = id OR subj = id OR obj = id");
@@ -388,9 +376,8 @@
 	}
 
 	protected Number key(String tn) {
-		if (tn.equalsIgnoreCase(OTHER_TRIPLES_TABLE)) {
+		if (tn.equalsIgnoreCase(OTHER_TRIPLES_TABLE))
 			return OTHER_PRED;
-		}
 		Number id = ids.idOf(Long.valueOf(tn.substring(tn.lastIndexOf('_') + 1)));
 		assert id.longValue() != 0;
 		return id;
@@ -400,20 +387,16 @@
 		throws SQLException
 	{
 		String uri = predicates.getPredicateUri(pred);
-		if (uri == null) {
+		if (uri == null)
 			return DEFAULT_TABLE_PREFIX;
-		}
 		Matcher m = tablePrefix.matcher(uri);
-		if (!m.find()) {
+		if (!m.find())
 			return DEFAULT_TABLE_PREFIX;
-		}
 		String localName = m.group(1).replaceAll("^[^a-zA-Z]*", "");
-		if (localName.length() == 0) {
+		if (localName.length() == 0)
 			return DEFAULT_TABLE_PREFIX;
-		}
-		if (localName.length() > 16) {
+		if (localName.length() > 16)
 			return localName.substring(0, 16);
-		}
 		return localName;
 	}
 
@@ -452,9 +435,8 @@
 	private void initTable(TripleTable table)
 		throws SQLException
 	{
-		if (exc != null) {
+		if (exc != null)
 			throwException();
-		}
 		table.setIndexed(indexingTriples);
 		if (true || queue == null) {
 			table.initTable();
