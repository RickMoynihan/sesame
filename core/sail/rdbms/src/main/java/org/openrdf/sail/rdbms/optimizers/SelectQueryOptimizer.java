/*
 * Copyright Aduna (http://www.aduna-software.com/) (c) 2008.
 *
 * Licensed under the Aduna BSD-style license.
 */
package org.openrdf.sail.rdbms.optimizers;

import static org.openrdf.sail.rdbms.algebra.ColumnVar.createCtx;
import static org.openrdf.sail.rdbms.algebra.ColumnVar.createObj;
import static org.openrdf.sail.rdbms.algebra.ColumnVar.createPred;
import static org.openrdf.sail.rdbms.algebra.ColumnVar.createSubj;
import static org.openrdf.sail.rdbms.algebra.base.SqlExprSupport.coalesce;
import static org.openrdf.sail.rdbms.algebra.base.SqlExprSupport.eq;
import static org.openrdf.sail.rdbms.algebra.base.SqlExprSupport.isNull;
import static org.openrdf.sail.rdbms.algebra.base.SqlExprSupport.or;

import java.sql.SQLException;
import java.util.ArrayList;
import java.util.HashMap;
import java.util.HashSet;
import java.util.List;
import java.util.Map;
import java.util.Set;

import org.openrdf.model.BNode;
import org.openrdf.model.Literal;
import org.openrdf.model.Resource;
import org.openrdf.model.URI;
import org.openrdf.model.Value;
import org.openrdf.query.BindingSet;
import org.openrdf.query.Dataset;
import org.openrdf.query.algebra.And;
import org.openrdf.query.algebra.Distinct;
import org.openrdf.query.algebra.Filter;
import org.openrdf.query.algebra.Join;
import org.openrdf.query.algebra.LeftJoin;
import org.openrdf.query.algebra.Order;
import org.openrdf.query.algebra.OrderElem;
import org.openrdf.query.algebra.Projection;
import org.openrdf.query.algebra.ProjectionElem;
import org.openrdf.query.algebra.ProjectionElemList;
import org.openrdf.query.algebra.QueryModel;
import org.openrdf.query.algebra.Slice;
import org.openrdf.query.algebra.StatementPattern;
import org.openrdf.query.algebra.StatementPattern.Scope;
import org.openrdf.query.algebra.TupleExpr;
import org.openrdf.query.algebra.Union;
import org.openrdf.query.algebra.ValueExpr;
import org.openrdf.query.algebra.Var;
import org.openrdf.query.algebra.evaluation.QueryOptimizer;
import org.openrdf.query.impl.DatasetImpl;
import org.openrdf.sail.rdbms.RdbmsValueFactory;
import org.openrdf.sail.rdbms.algebra.BNodeColumn;
import org.openrdf.sail.rdbms.algebra.ColumnVar;
import org.openrdf.sail.rdbms.algebra.DatatypeColumn;
import org.openrdf.sail.rdbms.algebra.IdColumn;
import org.openrdf.sail.rdbms.algebra.JoinItem;
import org.openrdf.sail.rdbms.algebra.LabelColumn;
import org.openrdf.sail.rdbms.algebra.LanguageColumn;
import org.openrdf.sail.rdbms.algebra.LongLabelColumn;
import org.openrdf.sail.rdbms.algebra.LongURIColumn;
import org.openrdf.sail.rdbms.algebra.NumberValue;
import org.openrdf.sail.rdbms.algebra.RefIdColumn;
import org.openrdf.sail.rdbms.algebra.SelectProjection;
import org.openrdf.sail.rdbms.algebra.SelectQuery;
import org.openrdf.sail.rdbms.algebra.SqlEq;
import org.openrdf.sail.rdbms.algebra.SqlOr;
import org.openrdf.sail.rdbms.algebra.URIColumn;
import org.openrdf.sail.rdbms.algebra.UnionItem;
import org.openrdf.sail.rdbms.algebra.base.RdbmsQueryModelVisitorBase;
import org.openrdf.sail.rdbms.algebra.base.SqlExpr;
import org.openrdf.sail.rdbms.algebra.factories.SqlExprFactory;
import org.openrdf.sail.rdbms.exceptions.RdbmsException;
import org.openrdf.sail.rdbms.exceptions.UnsupportedRdbmsOperatorException;
import org.openrdf.sail.rdbms.managers.TransTableManager;
import org.openrdf.sail.rdbms.model.RdbmsResource;

/**
 * Rewrites the core algebra model with a relation optimised model, using SQL.
 * 
 * @author James Leigh
 */
public class SelectQueryOptimizer extends RdbmsQueryModelVisitorBase<RdbmsException> implements
		QueryOptimizer
{

	private static final String ALIAS = "t";

	private SqlExprFactory sql;

	private int aliasCount = 0;

	private BindingSet bindings;

	private Dataset dataset;

	private RdbmsValueFactory vf;

	private TransTableManager tables;

	public void setSqlExprFactory(SqlExprFactory sql) {
		this.sql = sql;
	}

	public void setValueFactory(RdbmsValueFactory vf) {
		this.vf = vf;
	}

	public void setTransTableManager(TransTableManager statements) {
		this.tables = statements;
	}

	public void optimize(QueryModel query, BindingSet bindings)
		throws RdbmsException
	{
		if (!query.getDefaultGraphs().isEmpty() || !query.getNamedGraphs().isEmpty()) {
			this.dataset = new DatasetImpl(query.getDefaultGraphs(), query.getNamedGraphs());
		}
		this.bindings = bindings;
		query.visit(this);
	}

	@Override
	public void meet(Distinct node)
		throws RdbmsException
	{
		super.meet(node);
		if (node.getArg() instanceof SelectQuery) {
			SelectQuery query = (SelectQuery)node.getArg();
			query.setDistinct(true);
			node.replaceWith(query);
		}
	}

	@Override
	public void meet(Union node)
		throws RdbmsException
	{
		super.meet(node);
		for (TupleExpr arg : node.getArgs()) {
			if (!(arg instanceof SelectQuery)) {
				return;
			}
			SelectQuery sq = (SelectQuery)arg;
			if (sq.isComplex()) {
				return;
			}
		}
		assert node.getNumberOfArguments() > 0;
		UnionItem union = new UnionItem("u" + aliasCount++);
		SelectQuery query = new SelectQuery();
		query.setFrom(union);
		for (TupleExpr arg : node.getArgs()) {
			SelectQuery sub = (SelectQuery)arg.clone();
			union.addUnion(sub.getFrom().clone());
			mergeSelectClause(query, sub);
		}
		addProjectionsFromUnion(query, union);
		node.replaceWith(query);
	}

	/**
	 * This happens when both sides of the union have the same variable name with
	 * an implied value.
	 */
	private void addProjectionsFromUnion(SelectQuery query, UnionItem union) {
		for (ColumnVar var : union.getSelectColumns()) {
			if (!query.hasSqlSelectVarName(var.getName())) {
				SelectProjection proj = new SelectProjection();
				proj.setVar(var);
				proj.setId(new RefIdColumn(var));
				proj.setStringValue(coalesce(new URIColumn(var), new BNodeColumn(var), new LabelColumn(var),
						new LongLabelColumn(var), new LongURIColumn(var)));
				proj.setDatatype(new DatatypeColumn(var));
				proj.setLanguage(new LanguageColumn(var));
				query.addSqlSelectVar(proj);
			}
		}
	}

	@Override
	public void meet(Join node)
		throws RdbmsException
	{
		super.meet(node);
		for (TupleExpr arg : node.getArgs()) {
			if (!(arg instanceof SelectQuery)) {
				return;
			}
			SelectQuery sq = (SelectQuery)arg;
			if (sq.isComplex()) {
				return;
			}
		}
		assert node.getNumberOfArguments() > 0;
		SelectQuery left = null;
		for (TupleExpr arg : node.getArgs()) {
			if (left == null) {
				left = (SelectQuery)arg.clone();
			}
			else {
				SelectQuery right = (SelectQuery)arg.clone();
				filterOn(left, right);
				mergeSelectClause(left, right);
				left.addJoin(right);
			}
		}
		node.replaceWith(left);
	}

	@Override
	public void meet(LeftJoin node)
		throws RdbmsException
	{
		super.meet(node);
		TupleExpr l = node.getLeftArg();
		TupleExpr r = node.getRightArg();
		if (!(l instanceof SelectQuery && r instanceof SelectQuery)) {
			return;
		}
		SelectQuery left = (SelectQuery)l;
		SelectQuery right = (SelectQuery)r;
		if (left.isComplex() || right.isComplex()) {
			return;
		}
		Set<String> names = new HashSet<String>(left.getBindingNames());
		names.retainAll(right.getBindingNames());
		if (names.isEmpty()) {
			return;
		}
		left = left.clone();
		right = right.clone();
		filterOn(left, right);
		mergeSelectClause(left, right);
		left.addLeftJoin(right);
		List<SqlExpr> filters = new ArrayList<SqlExpr>();
		if (node.getCondition() != null) {
			for (ValueExpr expr : flatten(node.getCondition())) {
				try {
					filters.add(sql.createBooleanExpr(expr));
				}
				catch (UnsupportedRdbmsOperatorException e) {
					return;
				}
			}
		}
		for (SqlExpr filter : filters) {
			right.addFilter(filter);
		}
		node.replaceWith(left);
	}

	@Override
	public void meet(StatementPattern sp)
		throws RdbmsException
	{
		super.meet(sp);
		Var subjVar = sp.getSubjectVar();
		Var predVar = sp.getPredicateVar();
		Var objVar = sp.getObjectVar();
		Var ctxVar = sp.getContextVar();

		Value subjValue = getVarValue(subjVar, bindings);
		Value predValue = getVarValue(predVar, bindings);
		Value objValue = getVarValue(objVar, bindings);
		Value ctxValue = getVarValue(ctxVar, bindings);

		if (subjValue instanceof Literal || predValue instanceof Literal || predValue instanceof BNode
				|| ctxValue instanceof Literal)
		{
			// subj and ctx must be a Resource and pred must be a URI
			return;
		}

		Resource[] contexts = getContexts(sp, ctxValue);
		if (contexts == null) {
			return;
		}

		String alias = getTableAlias(predValue) + aliasCount++;
		Number predId = getInternalId(predValue);
		String tableName;
		boolean present;
		try {
			tableName = tables.getTableName(predId);
			present = tables.isPredColumnPresent(predId);
		}
		catch (SQLException e) {
			throw new RdbmsException(e);
		}
		JoinItem from = new JoinItem(alias, tableName, predId);

		ColumnVar s = createSubj(alias, subjVar, (Resource)subjValue);
		ColumnVar p = createPred(alias, predVar, (URI)predValue, !present);
		ColumnVar o = createObj(alias, objVar, objValue);
		ColumnVar c = createCtx(alias, ctxVar, (Resource)ctxValue);

		s.setTypes(tables.getSubjTypes(predId));
		o.setTypes(tables.getObjTypes(predId));

		SelectQuery query = new SelectQuery();
		query.setFrom(from);
		Map<String, ColumnVar> vars = new HashMap<String, ColumnVar>(4);
		for (ColumnVar var : new ColumnVar[] { s, p, o, c }) {
			from.addVar(var);
			Value value = var.getValue();
			if (vars.containsKey(var.getName())) {
				IdColumn existing = new IdColumn(vars.get(var.getName()));
				from.addFilter(new SqlEq(new IdColumn(var), existing));
			}
			else if (value != null && !var.isImplied()) {
				try {
					NumberValue vc = new NumberValue(vf.getInternalId(value));
					from.addFilter(new SqlEq(new RefIdColumn(var), vc));
				}
				catch (RdbmsException e) {
					throw new RdbmsException(e);
				}
			}
			else {
				vars.put(var.getName(), var);
			}
			if (!var.isHiddenOrConstant() && value == null) {
				SelectProjection proj = new SelectProjection();
				proj.setVar(var);
				proj.setId(new RefIdColumn(var));
				proj.setStringValue(coalesce(new URIColumn(var), new BNodeColumn(var), new LabelColumn(var),
						new LongLabelColumn(var), new LongURIColumn(var)));
				proj.setDatatype(new DatatypeColumn(var));
				proj.setLanguage(new LanguageColumn(var));
				query.addSqlSelectVar(proj);
			}
		}
		if (contexts.length > 0) {
			RdbmsResource[] ids = vf.asRdbmsResource(contexts);
			RefIdColumn var = new RefIdColumn(c);
			SqlExpr in = null;
			for (RdbmsResource id : ids) {
				NumberValue longValue;
				try {
					longValue = new NumberValue(vf.getInternalId(id));
				}
				catch (RdbmsException e) {
					throw new RdbmsException(e);
				}
				SqlEq eq = new SqlEq(var.clone(), longValue);
				if (in == null) {
					in = eq;
				}
				else {
					in = new SqlOr(in, eq);
				}
			}
			from.addFilter(in);
		}
		sp.replaceWith(query);
	}

	@Override
	public void meet(Filter node)
		throws RdbmsException
	{
		super.meet(node);
		if (node.getArg() instanceof SelectQuery) {
			SelectQuery query = (SelectQuery)node.getArg();
			ValueExpr condition = null;
			for (ValueExpr expr : flatten(node.getCondition())) {
				try {
					query.addFilter(sql.createBooleanExpr(expr));
				}
				catch (UnsupportedRdbmsOperatorException e) {
					if (condition == null) {
						condition = expr;
					}
					else {
						condition = new And(condition, expr);
					}
				}
			}
			if (condition == null) {
				node.replaceWith(node.getArg());
			}
			else {
				node.setCondition(condition);
			}
		}
	}

	@Override
	public void meet(Projection node)
		throws RdbmsException
	{
		super.meet(node);
		if (node.getArg() instanceof SelectQuery) {
			SelectQuery query = (SelectQuery)node.getArg();
			Map<String, String> bindingVars = new HashMap<String, String>();
			List<SelectProjection> selection = new ArrayList<SelectProjection>();
			ProjectionElemList list = node.getProjectionElemList();
			for (ProjectionElem e : list.getElements()) {
				String source = e.getSourceName();
				String target = e.getTargetName();
				bindingVars.put(target, source);
				SelectProjection s = query.getSelectProjection(source);
				if (s != null) {
					selection.add(s);
				}
			}
			query.setBindingVars(bindingVars);
			query.setSqlSelectVar(selection);
			node.replaceWith(query);
		}
	}

	@Override
	public void meet(Slice node)
		throws RdbmsException
	{
		super.meet(node);
		if (node.getArg() instanceof SelectQuery) {
			SelectQuery query = (SelectQuery)node.getArg();
			if (node.getOffset() > 0) {
				query.setOffset(node.getOffset());
			}
			if (node.getLimit() >= 0) {
				query.setLimit(node.getLimit());
			}
			node.replaceWith(query);
		}
	}

	@Override
	public void meet(Order node)
		throws RdbmsException
	{
		super.meet(node);
		if (!(node.getArg() instanceof SelectQuery)) {
			return;
		}
		SelectQuery query = (SelectQuery)node.getArg();
		try {
			for (OrderElem e : node.getElements()) {
				ValueExpr expr = e.getExpr();
				boolean asc = e.isAscending();
				query.addOrder(sql.createBNodeExpr(expr), asc);
				query.addOrder(sql.createUriExpr(expr), asc);
				query.addOrder(sql.createNumericExpr(expr), asc);
				query.addOrder(sql.createDatatypeExpr(expr), asc);
				query.addOrder(sql.createTimeExpr(expr), asc);
				query.addOrder(sql.createLanguageExpr(expr), asc);
				query.addOrder(sql.createLabelExpr(expr), asc);
			}
			node.replaceWith(query);
		}
		catch (UnsupportedRdbmsOperatorException e) {
			// unsupported
		}
	}

	private void filterOn(SelectQuery left, SelectQuery right) {
		Map<String, ColumnVar> lvars = left.getVarMap();
		Map<String, ColumnVar> rvars = right.getVarMap();
		Set<String> names = new HashSet<String>(rvars.keySet());
		names.retainAll(lvars.keySet());
		for (String name : names) {
			ColumnVar l = lvars.get(name);
			ColumnVar r = rvars.get(name);
			if (!l.isImplied() && !r.isImplied()) {
				IdColumn rid = new IdColumn(r);
				SqlExpr filter = eq(rid, new IdColumn(l));
				if (r.isNullable()) {
					filter = or(isNull(rid), filter);
				}
				right.addFilter(filter);
			}
		}
	}

	private Number getInternalId(Value predValue)
		throws RdbmsException
	{
		try {
			return vf.getInternalId(predValue);
		}
		catch (RdbmsException e) {
			throw new RdbmsException(e);
		}
	}

	private Resource[] getContexts(StatementPattern sp, Value ctxValue) {
<<<<<<< HEAD
		if (dataset == null) {
			if (ctxValue != null) {
=======
		Set<URI> graphs = getGraphs(sp);
		if (graphs == null) {
			if (ctxValue != null)
>>>>>>> d03cfef6
				return new Resource[] { (Resource)ctxValue };
			}
			return new Resource[0];
		}
<<<<<<< HEAD
		Set<URI> graphs = getGraphs(sp);
		if (graphs.isEmpty()) {
=======
		if (graphs.isEmpty())
>>>>>>> d03cfef6
			return null; // Search zero contexts
		}
		if (ctxValue == null) {
			return graphs.toArray(new Resource[graphs.size()]);
		}

		if (graphs.contains(ctxValue)) {
			return new Resource[] { (Resource)ctxValue };
		}
		// pattern specifies a context that is not part of the dataset
		return null;
	}

	private Set<URI> getGraphs(StatementPattern sp) {
<<<<<<< HEAD
		if (sp.getScope() == Scope.DEFAULT_CONTEXTS) {
=======
		if (dataset == null)
			return null;
		if (dataset.getDefaultGraphs().isEmpty() && dataset.getNamedGraphs().isEmpty())
			return null;
		if (sp.getScope() == Scope.DEFAULT_CONTEXTS)
>>>>>>> d03cfef6
			return dataset.getDefaultGraphs();
		}
		return dataset.getNamedGraphs();
	}

	private String getTableAlias(Value predValue) {
		if (predValue != null) {
			String localName = ((URI)predValue).getLocalName();
			if (localName.length() >= 1) {
				String alias = localName.substring(0, 1);
				if (isLetters(alias)) {
					return alias;
				}
			}
		}
		return ALIAS;
	}

	private Value getVarValue(Var var, BindingSet bindings) {
		if (var == null) {
			return null;
		}
		else if (var.hasValue()) {
			return var.getValue();
		}
		else {
			return bindings.getValue(var.getName());
		}
	}

	private boolean isLetters(String alias) {
		for (int i = 0, n = alias.length(); i < n; i++) {
			if (!Character.isLetter(alias.charAt(i))) {
				return false;
			}
		}
		return true;
	}

	private void mergeSelectClause(SelectQuery left, SelectQuery right) {
		for (SelectProjection proj : right.getSqlSelectVar()) {
			if (!left.hasSqlSelectVar(proj)) {
				proj = proj.clone();
				ColumnVar var = proj.getVar();
				String name = var.getName();
				ColumnVar existing = left.getVar(name);
				if (existing != null) {
					proj.setVar(existing);
				}
				left.addSqlSelectVar(proj);
			}
		}
	}

	private List<ValueExpr> flatten(ValueExpr condition) {
		return flatten(condition, new ArrayList<ValueExpr>());
	}

	private List<ValueExpr> flatten(ValueExpr condition, List<ValueExpr> conditions) {
		if (condition instanceof And) {
			And and = (And)condition;
			for (ValueExpr arg : and.getArgs()) {
				flatten(arg, conditions);
			}
		}
		else {
			conditions.add(condition);
		}
		return conditions;
	}
}<|MERGE_RESOLUTION|>--- conflicted
+++ resolved
@@ -39,7 +39,6 @@
 import org.openrdf.query.algebra.Projection;
 import org.openrdf.query.algebra.ProjectionElem;
 import org.openrdf.query.algebra.ProjectionElemList;
-import org.openrdf.query.algebra.QueryModel;
 import org.openrdf.query.algebra.Slice;
 import org.openrdf.query.algebra.StatementPattern;
 import org.openrdf.query.algebra.StatementPattern.Scope;
@@ -48,7 +47,6 @@
 import org.openrdf.query.algebra.ValueExpr;
 import org.openrdf.query.algebra.Var;
 import org.openrdf.query.algebra.evaluation.QueryOptimizer;
-import org.openrdf.query.impl.DatasetImpl;
 import org.openrdf.sail.rdbms.RdbmsValueFactory;
 import org.openrdf.sail.rdbms.algebra.BNodeColumn;
 import org.openrdf.sail.rdbms.algebra.ColumnVar;
@@ -71,16 +69,19 @@
 import org.openrdf.sail.rdbms.algebra.base.SqlExpr;
 import org.openrdf.sail.rdbms.algebra.factories.SqlExprFactory;
 import org.openrdf.sail.rdbms.exceptions.RdbmsException;
+import org.openrdf.sail.rdbms.exceptions.RdbmsRuntimeException;
 import org.openrdf.sail.rdbms.exceptions.UnsupportedRdbmsOperatorException;
 import org.openrdf.sail.rdbms.managers.TransTableManager;
 import org.openrdf.sail.rdbms.model.RdbmsResource;
+import org.openrdf.sail.rdbms.schema.IdSequence;
 
 /**
  * Rewrites the core algebra model with a relation optimised model, using SQL.
  * 
  * @author James Leigh
+ * 
  */
-public class SelectQueryOptimizer extends RdbmsQueryModelVisitorBase<RdbmsException> implements
+public class SelectQueryOptimizer extends RdbmsQueryModelVisitorBase<RuntimeException> implements
 		QueryOptimizer
 {
 
@@ -98,6 +99,8 @@
 
 	private TransTableManager tables;
 
+	private IdSequence ids;
+
 	public void setSqlExprFactory(SqlExprFactory sql) {
 		this.sql = sql;
 	}
@@ -110,19 +113,19 @@
 		this.tables = statements;
 	}
 
-	public void optimize(QueryModel query, BindingSet bindings)
-		throws RdbmsException
-	{
-		if (!query.getDefaultGraphs().isEmpty() || !query.getNamedGraphs().isEmpty()) {
-			this.dataset = new DatasetImpl(query.getDefaultGraphs(), query.getNamedGraphs());
-		}
+	public void setIdSequence(IdSequence ids) {
+		this.ids = ids;
+	}
+
+	public void optimize(TupleExpr tupleExpr, Dataset dataset, BindingSet bindings) {
+		this.dataset = dataset;
 		this.bindings = bindings;
-		query.visit(this);
+		tupleExpr.visit(this);
 	}
 
 	@Override
 	public void meet(Distinct node)
-		throws RdbmsException
+		throws RuntimeException
 	{
 		super.meet(node);
 		if (node.getArg() instanceof SelectQuery) {
@@ -134,27 +137,24 @@
 
 	@Override
 	public void meet(Union node)
-		throws RdbmsException
-	{
-		super.meet(node);
-		for (TupleExpr arg : node.getArgs()) {
-			if (!(arg instanceof SelectQuery)) {
-				return;
-			}
-			SelectQuery sq = (SelectQuery)arg;
-			if (sq.isComplex()) {
-				return;
-			}
-		}
-		assert node.getNumberOfArguments() > 0;
+		throws RuntimeException
+	{
+		super.meet(node);
+		TupleExpr l = node.getLeftArg();
+		TupleExpr r = node.getRightArg();
+		if (!(l instanceof SelectQuery && r instanceof SelectQuery))
+			return;
+		SelectQuery left = (SelectQuery)l;
+		SelectQuery right = (SelectQuery)r;
+		if (left.isComplex() || right.isComplex())
+			return;
 		UnionItem union = new UnionItem("u" + aliasCount++);
+		union.addUnion(left.getFrom().clone());
+		union.addUnion(right.getFrom().clone());
 		SelectQuery query = new SelectQuery();
 		query.setFrom(union);
-		for (TupleExpr arg : node.getArgs()) {
-			SelectQuery sub = (SelectQuery)arg.clone();
-			union.addUnion(sub.getFrom().clone());
-			mergeSelectClause(query, sub);
-		}
+		mergeSelectClause(query, left);
+		mergeSelectClause(query, right);
 		addProjectionsFromUnion(query, union);
 		node.replaceWith(query);
 	}
@@ -180,54 +180,38 @@
 
 	@Override
 	public void meet(Join node)
-		throws RdbmsException
-	{
-		super.meet(node);
-		for (TupleExpr arg : node.getArgs()) {
-			if (!(arg instanceof SelectQuery)) {
-				return;
-			}
-			SelectQuery sq = (SelectQuery)arg;
-			if (sq.isComplex()) {
-				return;
-			}
-		}
-		assert node.getNumberOfArguments() > 0;
-		SelectQuery left = null;
-		for (TupleExpr arg : node.getArgs()) {
-			if (left == null) {
-				left = (SelectQuery)arg.clone();
-			}
-			else {
-				SelectQuery right = (SelectQuery)arg.clone();
-				filterOn(left, right);
-				mergeSelectClause(left, right);
-				left.addJoin(right);
-			}
-		}
-		node.replaceWith(left);
-	}
-
-	@Override
-	public void meet(LeftJoin node)
-		throws RdbmsException
+		throws RuntimeException
 	{
 		super.meet(node);
 		TupleExpr l = node.getLeftArg();
 		TupleExpr r = node.getRightArg();
-		if (!(l instanceof SelectQuery && r instanceof SelectQuery)) {
-			return;
-		}
+		if (!(l instanceof SelectQuery && r instanceof SelectQuery))
+			return;
 		SelectQuery left = (SelectQuery)l;
 		SelectQuery right = (SelectQuery)r;
-		if (left.isComplex() || right.isComplex()) {
-			return;
-		}
-		Set<String> names = new HashSet<String>(left.getBindingNames());
-		names.retainAll(right.getBindingNames());
-		if (names.isEmpty()) {
-			return;
-		}
+		if (left.isComplex() || right.isComplex())
+			return;
+		left = left.clone();
+		right = right.clone();
+		filterOn(left, right);
+		mergeSelectClause(left, right);
+		left.addJoin(right);
+		node.replaceWith(left);
+	}
+
+	@Override
+	public void meet(LeftJoin node)
+		throws RuntimeException
+	{
+		super.meet(node);
+		TupleExpr l = node.getLeftArg();
+		TupleExpr r = node.getRightArg();
+		if (!(l instanceof SelectQuery && r instanceof SelectQuery))
+			return;
+		SelectQuery left = (SelectQuery)l;
+		SelectQuery right = (SelectQuery)r;
+		if (left.isComplex() || right.isComplex())
+			return;
 		left = left.clone();
 		right = right.clone();
 		filterOn(left, right);
@@ -251,9 +235,7 @@
 	}
 
 	@Override
-	public void meet(StatementPattern sp)
-		throws RdbmsException
-	{
+	public void meet(StatementPattern sp) {
 		super.meet(sp);
 		Var subjVar = sp.getSubjectVar();
 		Var predVar = sp.getPredicateVar();
@@ -273,9 +255,8 @@
 		}
 
 		Resource[] contexts = getContexts(sp, ctxValue);
-		if (contexts == null) {
-			return;
-		}
+		if (contexts == null)
+			return;
 
 		String alias = getTableAlias(predValue) + aliasCount++;
 		Number predId = getInternalId(predValue);
@@ -286,7 +267,7 @@
 			present = tables.isPredColumnPresent(predId);
 		}
 		catch (SQLException e) {
-			throw new RdbmsException(e);
+			throw new RdbmsRuntimeException(e);
 		}
 		JoinItem from = new JoinItem(alias, tableName, predId);
 
@@ -314,7 +295,7 @@
 					from.addFilter(new SqlEq(new RefIdColumn(var), vc));
 				}
 				catch (RdbmsException e) {
-					throw new RdbmsException(e);
+					throw new RdbmsRuntimeException(e);
 				}
 			}
 			else {
@@ -341,7 +322,7 @@
 					longValue = new NumberValue(vf.getInternalId(id));
 				}
 				catch (RdbmsException e) {
-					throw new RdbmsException(e);
+					throw new RdbmsRuntimeException(e);
 				}
 				SqlEq eq = new SqlEq(var.clone(), longValue);
 				if (in == null) {
@@ -358,7 +339,7 @@
 
 	@Override
 	public void meet(Filter node)
-		throws RdbmsException
+		throws RuntimeException
 	{
 		super.meet(node);
 		if (node.getArg() instanceof SelectQuery) {
@@ -388,7 +369,7 @@
 
 	@Override
 	public void meet(Projection node)
-		throws RdbmsException
+		throws RuntimeException
 	{
 		super.meet(node);
 		if (node.getArg() instanceof SelectQuery) {
@@ -413,7 +394,7 @@
 
 	@Override
 	public void meet(Slice node)
-		throws RdbmsException
+		throws RuntimeException
 	{
 		super.meet(node);
 		if (node.getArg() instanceof SelectQuery) {
@@ -430,12 +411,11 @@
 
 	@Override
 	public void meet(Order node)
-		throws RdbmsException
-	{
-		super.meet(node);
-		if (!(node.getArg() instanceof SelectQuery)) {
-			return;
-		}
+		throws RuntimeException
+	{
+		super.meet(node);
+		if (!(node.getArg() instanceof SelectQuery))
+			return;
 		SelectQuery query = (SelectQuery)node.getArg();
 		try {
 			for (OrderElem e : node.getElements()) {
@@ -475,61 +455,40 @@
 		}
 	}
 
-	private Number getInternalId(Value predValue)
-		throws RdbmsException
-	{
+	private Number getInternalId(Value predValue) {
 		try {
 			return vf.getInternalId(predValue);
 		}
 		catch (RdbmsException e) {
-			throw new RdbmsException(e);
+			throw new RdbmsRuntimeException(e);
 		}
 	}
 
 	private Resource[] getContexts(StatementPattern sp, Value ctxValue) {
-<<<<<<< HEAD
-		if (dataset == null) {
-			if (ctxValue != null) {
-=======
 		Set<URI> graphs = getGraphs(sp);
 		if (graphs == null) {
 			if (ctxValue != null)
->>>>>>> d03cfef6
 				return new Resource[] { (Resource)ctxValue };
-			}
 			return new Resource[0];
 		}
-<<<<<<< HEAD
-		Set<URI> graphs = getGraphs(sp);
-		if (graphs.isEmpty()) {
-=======
 		if (graphs.isEmpty())
->>>>>>> d03cfef6
 			return null; // Search zero contexts
-		}
-		if (ctxValue == null) {
+		if (ctxValue == null)
 			return graphs.toArray(new Resource[graphs.size()]);
-		}
-
-		if (graphs.contains(ctxValue)) {
+
+		if (graphs.contains(ctxValue))
 			return new Resource[] { (Resource)ctxValue };
-		}
 		// pattern specifies a context that is not part of the dataset
 		return null;
 	}
 
 	private Set<URI> getGraphs(StatementPattern sp) {
-<<<<<<< HEAD
-		if (sp.getScope() == Scope.DEFAULT_CONTEXTS) {
-=======
 		if (dataset == null)
 			return null;
 		if (dataset.getDefaultGraphs().isEmpty() && dataset.getNamedGraphs().isEmpty())
 			return null;
 		if (sp.getScope() == Scope.DEFAULT_CONTEXTS)
->>>>>>> d03cfef6
 			return dataset.getDefaultGraphs();
-		}
 		return dataset.getNamedGraphs();
 	}
 
@@ -560,9 +519,8 @@
 
 	private boolean isLetters(String alias) {
 		for (int i = 0, n = alias.length(); i < n; i++) {
-			if (!Character.isLetter(alias.charAt(i))) {
+			if (!Character.isLetter(alias.charAt(i)))
 				return false;
-			}
 		}
 		return true;
 	}
@@ -589,9 +547,8 @@
 	private List<ValueExpr> flatten(ValueExpr condition, List<ValueExpr> conditions) {
 		if (condition instanceof And) {
 			And and = (And)condition;
-			for (ValueExpr arg : and.getArgs()) {
-				flatten(arg, conditions);
-			}
+			flatten(and.getLeftArg(), conditions);
+			flatten(and.getRightArg(), conditions);
 		}
 		else {
 			conditions.add(condition);
