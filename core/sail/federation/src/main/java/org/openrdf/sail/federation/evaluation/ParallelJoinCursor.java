/* 
 * Licensed to Aduna under one or more contributor license agreements.  
 * See the NOTICE.txt file distributed with this work for additional 
 * information regarding copyright ownership. 
 *
 * Aduna licenses this file to you under the terms of the Aduna BSD 
 * License (the "License"); you may not use this file except in compliance 
 * with the License. See the LICENSE.txt file distributed with this work 
 * for the full License.
 *
 * Unless required by applicable law or agreed to in writing, software 
 * distributed under the License is distributed on an "AS IS" BASIS, 
 * WITHOUT WARRANTIES OR CONDITIONS OF ANY KIND, either express or 
 * implied. See the License for the specific language governing permissions
 * and limitations under the License.
 */
package org.openrdf.sail.federation.evaluation;

import info.aduna.iteration.CloseableIteration;
import info.aduna.iteration.LookAheadIteration;

import org.openrdf.query.BindingSet;
import org.openrdf.query.QueryEvaluationException;
import org.openrdf.query.algebra.TupleExpr;
import org.openrdf.query.algebra.evaluation.EvaluationStrategy;

/**
 * Iterate the left side and evaluate the right side in separate thread, only
 * iterate the right side in the controlling thread.
 * 
 * @author James Leigh
 */
public class ParallelJoinCursor extends LookAheadIteration<BindingSet, QueryEvaluationException> implements
		Runnable
{

	/*-----------*
	 * Constants *
	 *-----------*/

	private final EvaluationStrategy strategy;

	private final TupleExpr rightArg;

	/*-----------*
	 * Variables *
	 *-----------*/

	private volatile Thread evaluationThread;

	private final CloseableIteration<BindingSet, QueryEvaluationException> leftIter;

	private CloseableIteration<BindingSet, QueryEvaluationException> rightIter;

	private volatile boolean closed;

	private final QueueCursor<CloseableIteration<BindingSet, QueryEvaluationException>> rightQueue = new QueueCursor<CloseableIteration<BindingSet, QueryEvaluationException>>(
			1024);

	/*--------------*
	 * Constructors *
	 *--------------*/

	public ParallelJoinCursor(EvaluationStrategy strategy,
			CloseableIteration<BindingSet, QueryEvaluationException> leftIter, TupleExpr rightArg)
		throws QueryEvaluationException
	{
		super();
		this.strategy = strategy;
		this.leftIter = leftIter;
		this.rightArg = rightArg;
	}

	/*---------*
	 * Methods *
	 *---------*/

	public void run() {
		evaluationThread = Thread.currentThread();
		try {
			while (!closed && leftIter.hasNext()) {
				rightQueue.put(strategy.evaluate(rightArg, leftIter.next()));
			}
		}
		catch (RuntimeException e) {
			rightQueue.toss(e);
		}
		catch (QueryEvaluationException e) {
			rightQueue.toss(e);
		}
		catch (InterruptedException e) {
			// stop
		}
		finally {
			evaluationThread = null; // NOPMD
			rightQueue.done();
		}
	}

	@Override
<<<<<<< HEAD
	public BindingSet getNextElement()
		throws QueryEvaluationException
	{
=======
	public synchronized BindingSet getNextElement() throws QueryEvaluationException {
>>>>>>> e2ba9b8a
		BindingSet result = null;
		while (rightIter != null || rightQueue.hasNext()) {
			if (rightIter == null) {
				rightIter = rightQueue.next();
			}
			if (rightIter.hasNext()) {
				result = rightIter.next();
				break;
			}
			else {
				rightIter.close();
				rightIter = null; // NOPMD
			}
		}

		return result;
	}

	@Override
<<<<<<< HEAD
	public void handleClose()
		throws QueryEvaluationException
	{
=======
	public synchronized void handleClose() throws QueryEvaluationException {
>>>>>>> e2ba9b8a
		closed = true;
		if (evaluationThread != null) {
			evaluationThread.interrupt();
		}
		if (rightIter != null) {
			rightIter.close();
			rightIter = null; // NOPMD
		}

		leftIter.close();
	}

	@Override
	public String toString() {
		String left = leftIter.toString().replace("\n", "\n\t");
		String right = (null == rightIter) ? rightArg.toString() : rightIter.toString();
		return "ParallelJoin\n\t" + left + "\n\t" + right.replace("\n", "\n\t");
	}
}<|MERGE_RESOLUTION|>--- conflicted
+++ resolved
@@ -98,13 +98,9 @@
 	}
 
 	@Override
-<<<<<<< HEAD
-	public BindingSet getNextElement()
+	public synchronized BindingSet getNextElement()
 		throws QueryEvaluationException
 	{
-=======
-	public synchronized BindingSet getNextElement() throws QueryEvaluationException {
->>>>>>> e2ba9b8a
 		BindingSet result = null;
 		while (rightIter != null || rightQueue.hasNext()) {
 			if (rightIter == null) {
@@ -124,13 +120,9 @@
 	}
 
 	@Override
-<<<<<<< HEAD
-	public void handleClose()
+	public synchronized void handleClose()
 		throws QueryEvaluationException
 	{
-=======
-	public synchronized void handleClose() throws QueryEvaluationException {
->>>>>>> e2ba9b8a
 		closed = true;
 		if (evaluationThread != null) {
 			evaluationThread.interrupt();
