/* 
 * Licensed to Aduna under one or more contributor license agreements.  
 * See the NOTICE.txt file distributed with this work for additional 
 * information regarding copyright ownership. 
 *
 * Aduna licenses this file to you under the terms of the Aduna BSD 
 * License (the "License"); you may not use this file except in compliance 
 * with the License. See the LICENSE.txt file distributed with this work 
 * for the full License.
 *
 * Unless required by applicable law or agreed to in writing, software 
 * distributed under the License is distributed on an "AS IS" BASIS, 
 * WITHOUT WARRANTIES OR CONDITIONS OF ANY KIND, either express or 
 * implied. See the License for the specific language governing permissions
 * and limitations under the License.
 */

package org.openrdf.sail.memory;

import java.util.ArrayList;
import java.util.Collections;
import java.util.List;

import info.aduna.concurrent.locks.Lock;
import info.aduna.concurrent.locks.LockingIteration;
import info.aduna.iteration.CloseableIteration;
import info.aduna.iteration.CloseableIteratorIteration;

import org.openrdf.IsolationLevel;
import org.openrdf.IsolationLevels;
import org.openrdf.model.Namespace;
import org.openrdf.model.Resource;
import org.openrdf.model.Statement;
import org.openrdf.model.URI;
import org.openrdf.model.Value;
import org.openrdf.query.BindingSet;
import org.openrdf.query.Dataset;
import org.openrdf.query.QueryEvaluationException;
import org.openrdf.query.algebra.QueryRoot;
import org.openrdf.query.algebra.StatementPattern;
import org.openrdf.query.algebra.TupleExpr;
import org.openrdf.query.algebra.Var;
import org.openrdf.query.algebra.evaluation.EvaluationStrategy;
import org.openrdf.query.algebra.evaluation.TripleSource;
import org.openrdf.query.algebra.evaluation.impl.BindingAssigner;
import org.openrdf.query.algebra.evaluation.impl.CompareOptimizer;
import org.openrdf.query.algebra.evaluation.impl.ConjunctiveConstraintSplitter;
import org.openrdf.query.algebra.evaluation.impl.ConstantOptimizer;
import org.openrdf.query.algebra.evaluation.impl.DisjunctiveConstraintOptimizer;
import org.openrdf.query.algebra.evaluation.impl.EvaluationStatistics;
import org.openrdf.query.algebra.evaluation.impl.EvaluationStrategyImpl;
import org.openrdf.query.algebra.evaluation.impl.FilterOptimizer;
import org.openrdf.query.algebra.evaluation.impl.IterativeEvaluationOptimizer;
import org.openrdf.query.algebra.evaluation.impl.OrderLimitOptimizer;
import org.openrdf.query.algebra.evaluation.impl.QueryJoinOptimizer;
import org.openrdf.query.algebra.evaluation.impl.QueryModelNormalizer;
import org.openrdf.query.algebra.evaluation.impl.SameTermFilterOptimizer;
import org.openrdf.query.impl.EmptyBindingSet;
import org.openrdf.sail.SailException;
import org.openrdf.sail.SailReadOnlyException;
import org.openrdf.sail.helpers.NotifyingSailConnectionBase;
import org.openrdf.sail.inferencer.InferencerConnection;
import org.openrdf.sail.memory.model.MemResource;
import org.openrdf.sail.memory.model.MemStatement;
import org.openrdf.sail.memory.model.MemStatementIterator;
import org.openrdf.sail.memory.model.MemStatementList;
import org.openrdf.sail.memory.model.MemURI;
import org.openrdf.sail.memory.model.MemValue;
import org.openrdf.sail.memory.model.MemValueFactory;
import org.openrdf.sail.memory.model.ReadMode;

/**
 * Implementation of a Sail Connection for memory stores.
 * 
 * @author Arjohn Kampman
 * @author jeen
 */
public class MemoryStoreConnection extends NotifyingSailConnectionBase implements InferencerConnection {

	/*-----------*
	 * Variables *
	 *-----------*/

	protected final MemoryStore store;

	/**
	 * The exclusive transaction lock held by this connection during
	 * transactions.
	 */
	private volatile Lock txnLock;

	/**
	 * Indicates if the current connection has already acquired an exclusive
	 * transaction lock.
	 */
	private volatile boolean txnLockAcquired;

	/**
	 * A statement list read lock held by this connection during transactions.
	 * Keeping this lock prevents statements from being removed from the main
	 * statement list during transactions.
	 */
	private volatile Lock txnStLock;

	/*--------------*
	 * Constructors *
	 *--------------*/

	protected MemoryStoreConnection(MemoryStore store) {
		super(store);
		this.store = store;
	}

	/*---------*
	 * Methods *
	 *---------*/

	@Override
	protected CloseableIteration<? extends BindingSet, QueryEvaluationException> evaluateInternal(
			TupleExpr tupleExpr, Dataset dataset, BindingSet bindings, boolean includeInferred)
		throws SailException
	{
		logger.trace("Incoming query model:\n{}", tupleExpr);

		// Clone the tuple expression to allow for more aggresive optimizations
		tupleExpr = tupleExpr.clone();

		if (!(tupleExpr instanceof QueryRoot)) {
			// Add a dummy root node to the tuple expressions to allow the
			// optimizers to modify the actual root node
			tupleExpr = new QueryRoot(tupleExpr);
		}

		Lock stLock = store.getStatementsReadLock();
		boolean releaseLock = true;

		try {
			int snapshot = store.getCurrentSnapshot();
			ReadMode readMode = ReadMode.COMMITTED;

			if (transactionActive()) {
				snapshot++;
				readMode = ReadMode.TRANSACTION;
			}

			TripleSource tripleSource = new MemTripleSource(store, includeInferred, snapshot, readMode);
<<<<<<< HEAD
			EvaluationStrategyImpl strategy = new EvaluationStrategyImpl(tripleSource, dataset,
					store.getFederatedServiceResolver());
=======
			EvaluationStrategy strategy = getEvaluationStrategy(dataset, tripleSource);
>>>>>>> dd9c1f2e

			new BindingAssigner().optimize(tupleExpr, dataset, bindings);
			new ConstantOptimizer(strategy).optimize(tupleExpr, dataset, bindings);
			new CompareOptimizer().optimize(tupleExpr, dataset, bindings);
			new ConjunctiveConstraintSplitter().optimize(tupleExpr, dataset, bindings);
			new DisjunctiveConstraintOptimizer().optimize(tupleExpr, dataset, bindings);
			new SameTermFilterOptimizer().optimize(tupleExpr, dataset, bindings);
			new QueryModelNormalizer().optimize(tupleExpr, dataset, bindings);
			new QueryJoinOptimizer(new MemEvaluationStatistics()).optimize(tupleExpr, dataset, bindings);
			// new SubSelectJoinOptimizer().optimize(tupleExpr, dataset, bindings);
			new IterativeEvaluationOptimizer().optimize(tupleExpr, dataset, bindings);
			new FilterOptimizer().optimize(tupleExpr, dataset, bindings);
			new OrderLimitOptimizer().optimize(tupleExpr, dataset, bindings);

			logger.trace("Optimized query model:\n{}", tupleExpr);

			CloseableIteration<BindingSet, QueryEvaluationException> iter;
			iter = strategy.evaluate(tupleExpr, EmptyBindingSet.getInstance());
			iter = new LockingIteration<BindingSet, QueryEvaluationException>(stLock, iter);
			releaseLock = false;
			return iter;
		}
		catch (QueryEvaluationException e) {
			throw new SailException(e);
		}
		finally {
			if (releaseLock) {
				stLock.release();
			}
		}
	}
	
	protected EvaluationStrategy getEvaluationStrategy(Dataset dataset, TripleSource tripleSource) {
		return new EvaluationStrategyImpl(tripleSource, dataset);
	}

	@Override
	protected void closeInternal()
		throws SailException
	{
		// do nothing
	}

	@Override
	protected CloseableIteration<? extends Resource, SailException> getContextIDsInternal()
		throws SailException
	{
		// Note: we can't do this in a streaming fashion due to concurrency
		// issues; iterating over the set of URIs or bnodes while another thread
		// adds statements with new resources would result in
		// ConcurrentModificationException's (issue SES-544).

		// Create a list of all resources that are used as contexts
		ArrayList<MemResource> contextIDs = new ArrayList<MemResource>(32);

		Lock stLock = store.getStatementsReadLock();

		try {
			final int snapshot = transactionActive() ? store.getCurrentSnapshot() + 1
					: store.getCurrentSnapshot();
			final ReadMode readMode = transactionActive() ? ReadMode.TRANSACTION : ReadMode.COMMITTED;

			MemValueFactory valueFactory = store.getValueFactory();

			synchronized (valueFactory) {
				for (MemResource memResource : valueFactory.getMemURIs()) {
					if (isContextResource(memResource, snapshot, readMode)) {
						contextIDs.add(memResource);
					}
				}

				for (MemResource memResource : valueFactory.getMemBNodes()) {
					if (isContextResource(memResource, snapshot, readMode)) {
						contextIDs.add(memResource);
					}
				}
			}
		}
		finally {
			stLock.release();
		}

		return new CloseableIteratorIteration<MemResource, SailException>(contextIDs.iterator());
	}

	private boolean isContextResource(MemResource memResource, int snapshot, ReadMode readMode)
		throws SailException
	{
		MemStatementList contextStatements = memResource.getContextStatementList();

		// Filter resources that are not used as context identifier
		if (contextStatements.size() == 0) {
			return false;
		}

		// Filter more thoroughly by considering snapshot and read-mode parameters
		MemStatementIterator<SailException> iter = new MemStatementIterator<SailException>(contextStatements,
				null, null, null, false, snapshot, readMode);
		try {
			return iter.hasNext();
		}
		finally {
			iter.close();
		}
	}

	@Override
	protected CloseableIteration<? extends Statement, SailException> getStatementsInternal(Resource subj,
			URI pred, Value obj, boolean includeInferred, Resource... contexts)
		throws SailException
	{
		Lock stLock = store.getStatementsReadLock();
		boolean releaseLock = true;

		try {
			int snapshot = store.getCurrentSnapshot();
			ReadMode readMode = ReadMode.COMMITTED;

			if (transactionActive()) {
				snapshot++;
				readMode = ReadMode.TRANSACTION;
			}

			CloseableIteration<MemStatement, SailException> iter;
			iter = store.createStatementIterator(SailException.class, subj, pred, obj, !includeInferred,
					snapshot, readMode, contexts);
			iter = new LockingIteration<MemStatement, SailException>(stLock, iter);
			releaseLock = false;
			return iter;
		}
		finally {
			if (releaseLock) {
				stLock.release();
			}
		}
	}

	public boolean hasStatement(Resource subj, URI pred, Value obj, boolean includeInferred,
			Resource... contexts)
		throws SailException
	{
		Lock stLock = store.getStatementsReadLock();

		try {
			int snapshot = store.getCurrentSnapshot();
			ReadMode readMode = ReadMode.COMMITTED;

			if (transactionActive()) {
				snapshot++;
				readMode = ReadMode.TRANSACTION;
			}

			return store.hasStatement(subj, pred, obj, !includeInferred, snapshot, readMode, contexts);
		}
		finally {
			stLock.release();
		}
	}

	@Override
	protected long sizeInternal(Resource... contexts)
		throws SailException
	{
		Lock stLock = store.getStatementsReadLock();

		try {
			CloseableIteration<? extends Statement, SailException> iter = getStatementsInternal(null, null,
					null, false, contexts);

			try {
				long size = 0L;

				while (iter.hasNext()) {
					iter.next();
					size++;
				}

				return size;
			}
			finally {
				iter.close();
			}
		}
		finally {
			stLock.release();
		}
	}

	@Override
	protected CloseableIteration<? extends Namespace, SailException> getNamespacesInternal()
		throws SailException
	{
		return new CloseableIteratorIteration<Namespace, SailException>(store.getNamespaceStore().iterator());
	}

	@Override
	protected String getNamespaceInternal(String prefix)
		throws SailException
	{
		return store.getNamespaceStore().getNamespace(prefix);
	}

	@Override
	protected void startTransactionInternal()
		throws SailException
	{
		if (!store.isWritable()) {
			throw new SailReadOnlyException("Unable to start transaction: data file is locked or read-only");
		}

		IsolationLevel level = getTransactionIsolation();
		if (IsolationLevels.READ_COMMITTED.isCompatibleWith(level)) {
			// we do nothing, but delay obtaining transaction locks until the first
			// write operation.
		}
		else if (IsolationLevels.SERIALIZABLE.isCompatibleWith(level)) {
			acquireExclusiveTransactionLock();
		}
		else {
			throw new SailException("transaction isolation level " + level + " not supported by memory store. ");
		}
	}

	private void acquireExclusiveTransactionLock()
		throws SailException
	{
		if (!txnLockAcquired) {
			txnStLock = store.getStatementsReadLock();

			boolean releaseLocks = true;
			try {
				txnLock = store.getTransactionLock();
				try {
					store.startTransaction();
					releaseLocks = false;
					txnLockAcquired = true;
				}
				finally {
					if (releaseLocks) {
						txnLock.release();
					}
				}
			}
			finally {
				if (releaseLocks) {
					txnStLock.release();
				}
			}
		}
	}

	@Override
	protected void commitInternal()
		throws SailException
	{
		if (txnLockAcquired) {
			store.commit();
			if (txnLock != null) {
				txnLock.release();
				txnLockAcquired = false;
			}
			txnStLock.release();
		}
	}

	@Override
	protected void rollbackInternal()
		throws SailException
	{
		if (txnLockAcquired) {
			try {
				store.rollback();
			}
			finally {
				if (txnLock != null) {
					txnLock.release();
					txnLockAcquired = false;
				}
				txnStLock.release();
			}
		}
	}

	@Override
	protected void addStatementInternal(Resource subj, URI pred, Value obj, Resource... contexts)
		throws SailException
	{
		addStatementInternal(subj, pred, obj, true, contexts);
	}

	public boolean addInferredStatement(Resource subj, URI pred, Value obj, Resource... contexts)
		throws SailException
	{
		connectionLock.readLock().lock();
		try {
			verifyIsOpen();

			updateLock.lock();
			try {
				verifyIsActive();
				return addStatementInternal(subj, pred, obj, false, contexts);
			}
			finally {
				updateLock.unlock();
			}
		}
		finally {
			connectionLock.readLock().unlock();
		}
	}

	/**
	 * Adds the specified statement to this MemoryStore.
	 * 
	 * @throws SailException
	 */
	protected boolean addStatementInternal(Resource subj, URI pred, Value obj, boolean explicit,
			Resource... contexts)
		throws SailException
	{
		acquireExclusiveTransactionLock();

		assert txnStLock.isActive();
		assert txnLock.isActive();

		Statement st = null;

		if (contexts.length == 0) {
			st = store.addStatement(subj, pred, obj, null, explicit);
			if (st != null) {
				notifyStatementAdded(st);
			}
		}
		else {
			for (Resource context : contexts) {
				st = store.addStatement(subj, pred, obj, context, explicit);
				if (st != null) {
					notifyStatementAdded(st);
				}
			}
		}

		// FIXME: this return type is invalid in case multiple contexts were
		// specified
		return st != null;
	}

	@Override
	protected void removeStatementsInternal(Resource subj, URI pred, Value obj, Resource... contexts)
		throws SailException
	{
		removeStatementsInternal(subj, pred, obj, true, contexts);
	}

	public boolean removeInferredStatement(Resource subj, URI pred, Value obj, Resource... contexts)
		throws SailException
	{
		connectionLock.readLock().lock();
		try {
			verifyIsOpen();

			updateLock.lock();
			try {
				verifyIsActive();
				return removeStatementsInternal(subj, pred, obj, false, contexts);
			}
			finally {
				updateLock.unlock();
			}
		}
		finally {
			connectionLock.readLock().unlock();
		}
	}

	@Override
	protected void clearInternal(Resource... contexts)
		throws SailException
	{
		removeStatementsInternal(null, null, null, true, contexts);
	}

	public void clearInferred(Resource... contexts)
		throws SailException
	{
		connectionLock.readLock().lock();
		try {
			verifyIsOpen();

			updateLock.lock();
			try {
				verifyIsActive();
				removeStatementsInternal(null, null, null, false, contexts);
			}
			finally {
				updateLock.unlock();
			}
		}
		finally {
			connectionLock.readLock().unlock();
		}
	}

	public void flushUpdates() throws SailException {
		if (!isActiveOperation()) {
			flush();
		}
	}

	/**
	 * Removes the statements that match the specified pattern of subject,
	 * predicate, object and context.
	 * 
	 * @param subj
	 *        The subject for the pattern, or <tt>null</tt> for a wildcard.
	 * @param pred
	 *        The predicate for the pattern, or <tt>null</tt> for a wildcard.
	 * @param obj
	 *        The object for the pattern, or <tt>null</tt> for a wildcard.
	 * @param explicit
	 *        Flag indicating whether explicit or inferred statements should be
	 *        removed; <tt>true</tt> removes explicit statements that match the
	 *        pattern, <tt>false</tt> removes inferred statements that match the
	 *        pattern.
	 * @throws SailException
	 */
	protected boolean removeStatementsInternal(Resource subj, URI pred, Value obj, boolean explicit,
			Resource... contexts)
		throws SailException
	{
		CloseableIteration<MemStatement, SailException> stIter = store.createStatementIterator(
				SailException.class, subj, pred, obj, explicit, store.getCurrentSnapshot() + 1,
				ReadMode.TRANSACTION, contexts);

		return removeIteratorStatements(stIter, explicit);
	}

	protected boolean removeIteratorStatements(CloseableIteration<MemStatement, SailException> stIter,
			boolean explicit)
		throws SailException
	{
		acquireExclusiveTransactionLock();

		boolean statementsRemoved = false;

		try {
			while (stIter.hasNext()) {
				MemStatement st = stIter.next();

				if (store.removeStatement(st, explicit)) {
					statementsRemoved = true;
					notifyStatementRemoved(st);
				}
			}
		}
		finally {
			stIter.close();
		}

		return statementsRemoved;

	}

	@Override
	protected void setNamespaceInternal(String prefix, String name)
		throws SailException
	{
		acquireExclusiveTransactionLock();

		// FIXME: changes to namespace prefixes not isolated in transactions yet
		try {
			store.getNamespaceStore().setNamespace(prefix, name);
		}
		catch (IllegalArgumentException e) {
			throw new SailException(e.getMessage());
		}
	}

	@Override
	protected void removeNamespaceInternal(String prefix)
		throws SailException
	{
		acquireExclusiveTransactionLock();
		// FIXME: changes to namespace prefixes not isolated in transactions yet
		store.getNamespaceStore().removeNamespace(prefix);
	}

	@Override
	protected void clearNamespacesInternal()
		throws SailException
	{

		// FIXME: changes to namespace prefixes not isolated in transactions yet
		store.getNamespaceStore().clear();
	}

	/*-------------------------------------*
	 * Inner class MemEvaluationStatistics *
	 *-------------------------------------*/

	/**
	 * Uses the MemoryStore's statement sizes to give cost estimates based on the
	 * size of the expected results. This process could be improved with
	 * repository statistics about size and distribution of statements.
	 * 
	 * @author Arjohn Kampman
	 * @author James Leigh
	 */
	protected class MemEvaluationStatistics extends EvaluationStatistics {

		@Override
		protected CardinalityCalculator createCardinalityCalculator() {
			return new MemCardinalityCalculator();
		}

		protected class MemCardinalityCalculator extends CardinalityCalculator {

			@Override
			public double getCardinality(StatementPattern sp) {

				Value subj = getConstantValue(sp.getSubjectVar());
				if (!(subj instanceof Resource)) {
					// can happen when a previous optimizer has inlined a comparison
					// operator.
					// this can cause, for example, the subject variable to be
					// equated to a literal value.
					// See SES-970 / SES-998
					subj = null;
				}
				Value pred = getConstantValue(sp.getPredicateVar());
				if (!(pred instanceof URI)) {
					// can happen when a previous optimizer has inlined a comparison
					// operator. See SES-970 / SES-998
					pred = null;
				}
				Value obj = getConstantValue(sp.getObjectVar());
				Value context = getConstantValue(sp.getContextVar());
				if (!(context instanceof Resource)) {
					// can happen when a previous optimizer has inlined a comparison
					// operator. See SES-970 / SES-998
					context = null;
				}

				MemValueFactory valueFactory = store.getValueFactory();

				// Perform look-ups for value-equivalents of the specified values
				MemResource memSubj = valueFactory.getMemResource((Resource)subj);
				MemURI memPred = valueFactory.getMemURI((URI)pred);
				MemValue memObj = valueFactory.getMemValue(obj);
				MemResource memContext = valueFactory.getMemResource((Resource)context);

				if (subj != null && memSubj == null || pred != null && memPred == null || obj != null
						&& memObj == null || context != null && memContext == null)
				{
					// non-existent subject, predicate, object or context
					return 0.0;
				}

				// Search for the smallest list that can be used by the iterator
				List<Integer> listSizes = new ArrayList<Integer>(4);
				if (memSubj != null) {
					listSizes.add(memSubj.getSubjectStatementCount());
				}
				if (memPred != null) {
					listSizes.add(memPred.getPredicateStatementCount());
				}
				if (memObj != null) {
					listSizes.add(memObj.getObjectStatementCount());
				}
				if (memContext != null) {
					listSizes.add(memContext.getContextStatementCount());
				}

				double cardinality;

				if (listSizes.isEmpty()) {
					// all wildcards
					cardinality = store.size();
				}
				else {
					cardinality = Collections.min(listSizes);

					// List<Var> vars = getVariables(sp);
					// int constantVarCount = countConstantVars(vars);
					//
					// // Subtract 1 from var count as this was used for the list
					// size
					// double unboundVarFactor = (double)(vars.size() -
					// constantVarCount) / (vars.size() - 1);
					//
					// cardinality = Math.pow(cardinality, unboundVarFactor);
				}

				return cardinality;
			}

			protected Value getConstantValue(Var var) {
				if (var != null) {
					return var.getValue();
				}

				return null;
			}
		}
	} // end inner class MemCardinalityCalculator
}<|MERGE_RESOLUTION|>--- conflicted
+++ resolved
@@ -144,12 +144,7 @@
 			}
 
 			TripleSource tripleSource = new MemTripleSource(store, includeInferred, snapshot, readMode);
-<<<<<<< HEAD
-			EvaluationStrategyImpl strategy = new EvaluationStrategyImpl(tripleSource, dataset,
-					store.getFederatedServiceResolver());
-=======
 			EvaluationStrategy strategy = getEvaluationStrategy(dataset, tripleSource);
->>>>>>> dd9c1f2e
 
 			new BindingAssigner().optimize(tupleExpr, dataset, bindings);
 			new ConstantOptimizer(strategy).optimize(tupleExpr, dataset, bindings);
@@ -181,9 +176,9 @@
 			}
 		}
 	}
-	
+
 	protected EvaluationStrategy getEvaluationStrategy(Dataset dataset, TripleSource tripleSource) {
-		return new EvaluationStrategyImpl(tripleSource, dataset);
+		return new EvaluationStrategyImpl(tripleSource, dataset, store.getFederatedServiceResolver());
 	}
 
 	@Override
