/* 
 * Licensed to Aduna under one or more contributor license agreements.  
 * See the NOTICE.txt file distributed with this work for additional 
 * information regarding copyright ownership. 
 *
 * Aduna licenses this file to you under the terms of the Aduna BSD 
 * License (the "License"); you may not use this file except in compliance 
 * with the License. See the LICENSE.txt file distributed with this work 
 * for the full License.
 *
 * Unless required by applicable law or agreed to in writing, software 
 * distributed under the License is distributed on an "AS IS" BASIS, 
 * WITHOUT WARRANTIES OR CONDITIONS OF ANY KIND, either express or 
 * implied. See the License for the specific language governing permissions
 * and limitations under the License.
 */
package org.openrdf.sail.nativerdf;

import java.io.File;
import java.io.IOException;
import java.util.concurrent.locks.ReentrantLock;

import org.apache.commons.io.FileUtils;

import info.aduna.concurrent.locks.Lock;
import info.aduna.concurrent.locks.LockManager;
import info.aduna.io.MavenUtil;

import org.openrdf.IsolationLevel;
import org.openrdf.IsolationLevels;
import org.openrdf.model.Model;
import org.openrdf.model.ValueFactory;
import org.openrdf.query.algebra.evaluation.federation.FederatedServiceResolver;
import org.openrdf.query.algebra.evaluation.federation.FederatedServiceResolverClient;
import org.openrdf.query.algebra.evaluation.federation.FederatedServiceResolverImpl;
import org.openrdf.sail.NotifyingSailConnection;
import org.openrdf.sail.SailException;
import org.openrdf.sail.base.SailModelFactory;
import org.openrdf.sail.base.SailSource;
import org.openrdf.sail.base.SailStore;
import org.openrdf.sail.base.SnapshotSailStore;
import org.openrdf.sail.helpers.DirectoryLockManager;
import org.openrdf.sail.helpers.NotifyingSailBase;

/**
 * A SAIL implementation using B-Tree indexing on disk for storing and querying
 * its data.
 * 
 * @author Arjohn Kampman
 * @author jeen
 */
public class NativeStore extends NotifyingSailBase implements FederatedServiceResolverClient {

	/*-----------*
	 * Variables *
	 *-----------*/

	private static final String VERSION = MavenUtil.loadVersion("org.openrdf.sesame", "sesame-sail-nativerdf",
			"devel");

	/**
	 * Specifies which triple indexes this native store must use.
	 */
	private volatile String tripleIndexes;

	/**
	 * Flag indicating whether updates should be synced to disk forcefully. This
	 * may have a severe impact on write performance. By default, this feature is
	 * disabled.
	 */
	private volatile boolean forceSync = false;

	private volatile int valueCacheSize = ValueStore.VALUE_CACHE_SIZE;

	private volatile int valueIDCacheSize = ValueStore.VALUE_ID_CACHE_SIZE;

	private volatile int namespaceCacheSize = ValueStore.NAMESPACE_CACHE_SIZE;

	private volatile int namespaceIDCacheSize = ValueStore.NAMESPACE_ID_CACHE_SIZE;

	private SailStore store;

	/**
	 * Data directory lock.
	 */
	private volatile Lock dirLock;

	/** independent life cycle */
	private FederatedServiceResolver serviceResolver;

	/** dependent life cycle */
	private FederatedServiceResolverImpl dependentServiceResolver;

	/**
	 * Lock manager used to prevent concurrent {@link #getTransactionLock(IsolationLevel)} calls.
	 */
	private final ReentrantLock txnLockManager = new ReentrantLock();

	/**
	 * Holds locks for all isolated transactions.
	 */
	private final LockManager isolatedLockManager = new LockManager(debugEnabled());

	/**
	 * Holds locks for all {@link IsolationLevels#NONE} isolation transactions.
	 */
	private final LockManager disabledIsolationLockManager = new LockManager(debugEnabled());

	/*--------------*
	 * Constructors *
	 *--------------*/

	/**
	 * Creates a new NativeStore.
	 */
	public NativeStore() {
		super();
		setSupportedIsolationLevels(IsolationLevels.NONE, IsolationLevels.READ_COMMITTED,
				IsolationLevels.SNAPSHOT_READ, IsolationLevels.SNAPSHOT, IsolationLevels.SERIALIZABLE);
		setDefaultIsolationLevel(IsolationLevels.SNAPSHOT_READ);
	}

	public NativeStore(File dataDir) {
		this();
		setDataDir(dataDir);
	}

	public NativeStore(File dataDir, String tripleIndexes) {
		this(dataDir);
		setTripleIndexes(tripleIndexes);
	}

	/*---------*
	 * Methods *
	 *---------*/

	/**
	 * Sets the triple indexes for the native store, must be called before
	 * initialization.
	 * 
	 * @param tripleIndexes
	 *        An index strings, e.g. <tt>spoc,posc</tt>.
	 */
	public void setTripleIndexes(String tripleIndexes) {
		if (isInitialized()) {
			throw new IllegalStateException("sail has already been intialized");
		}

		this.tripleIndexes = tripleIndexes;
	}

	public String getTripleIndexes() {
		return tripleIndexes;
	}

	/**
	 * Specifiec whether updates should be synced to disk forcefully, must be
	 * called before initialization. Enabling this feature may prevent corruption
	 * in case of events like power loss, but can have a severe impact on write
	 * performance. By default, this feature is disabled.
	 */
	public void setForceSync(boolean forceSync) {
		this.forceSync = forceSync;
	}

	public boolean getForceSync() {
		return forceSync;
	}

	public void setValueCacheSize(int valueCacheSize) {
		this.valueCacheSize = valueCacheSize;
	}

	public void setValueIDCacheSize(int valueIDCacheSize) {
		this.valueIDCacheSize = valueIDCacheSize;
	}

	public void setNamespaceCacheSize(int namespaceCacheSize) {
		this.namespaceCacheSize = namespaceCacheSize;
	}

	public void setNamespaceIDCacheSize(int namespaceIDCacheSize) {
		this.namespaceIDCacheSize = namespaceIDCacheSize;
	}

	/**
	 * @return Returns the SERVICE resolver.
	 */
	public synchronized FederatedServiceResolver getFederatedServiceResolver() {
		if (serviceResolver == null) {
			if (dependentServiceResolver == null) {
				dependentServiceResolver = new FederatedServiceResolverImpl();
			}
			return serviceResolver = dependentServiceResolver;
		}
		return serviceResolver;
	}

	/**
	 * Overrides the {@link FederatedServiceResolver} used by this instance, but
	 * the given resolver is not shutDown when this instance is.
	 * 
	 * @param resolver
	 *        The SERVICE resolver to set.
	 */
	public synchronized void setFederatedServiceResolver(FederatedServiceResolver resolver) {
		this.serviceResolver = resolver;
	}

	/**
	 * Initializes this NativeStore.
	 * 
	 * @exception SailException
	 *            If this NativeStore could not be initialized using the
	 *            parameters that have been set.
	 */
	@Override
	protected void initializeInternal()
		throws SailException
	{
		logger.debug("Initializing NativeStore...");

		// Check initialization parameters
		File dataDir = getDataDir();

		if (dataDir == null) {
			throw new SailException("Data dir has not been set");
		}
		else if (!dataDir.exists()) {
			boolean success = dataDir.mkdirs();
			if (!success) {
				throw new SailException("Unable to create data directory: " + dataDir);
			}
		}
		else if (!dataDir.isDirectory()) {
			throw new SailException("The specified path does not denote a directory: " + dataDir);
		}
		else if (!dataDir.canRead()) {
			throw new SailException("Not allowed to read from the specified directory: " + dataDir);
		}

		// try to lock the directory or fail
		dirLock = new DirectoryLockManager(dataDir).lockOrFail();

		logger.debug("Data dir is " + dataDir);

		try {
			File versionFile = new File(dataDir, "nativerdf.ver");
			String version = versionFile.exists() ? FileUtils.readFileToString(versionFile) : null;
			if (!VERSION.equals(version) && upgradeStore(dataDir, version)) {
				FileUtils.writeStringToFile(versionFile, VERSION);
			}
			final NativeSailStore master = new NativeSailStore(dataDir, tripleIndexes, forceSync,
					valueCacheSize, valueIDCacheSize, namespaceCacheSize, namespaceIDCacheSize);
			this.store = new SnapshotSailStore(master, new SailModelFactory() {

				@Override
				public Model createEmptyModel() {
					return new MemoryOverflowModel() {

						@Override
						protected SailStore createSailStore(File dataDir)
							throws IOException, SailException
						{
							// Model can't fit into memory, use another NativeSailStore to store delta
							return new NativeSailStore(dataDir, getTripleIndexes());
						}
					};
				}
			})
			{

				@Override
				public SailSource getExplicitSailSource() {
					if (isIsolationDisabled()) {
						// no isolation, use NativeSailStore directly
						return master.getExplicitSailSource();
					}
					else {
						return super.getExplicitSailSource();
					}
				}

				@Override
				public SailSource getInferredSailSource() {
					if (isIsolationDisabled()) {
						// no isolation, use NativeSailStore directly
						return master.getInferredSailSource();
					}
					else {
						return super.getInferredSailSource();
					}
				}
			};
		}
		catch (Throwable e) {
			// NativeStore initialization failed, release any allocated files
			dirLock.release();

			throw new SailException(e);
		}

		logger.debug("NativeStore initialized");
	}

	@Override
	protected void shutDownInternal()
		throws SailException
	{
		logger.debug("Shutting down NativeStore...");

		try {
			store.close();

			logger.debug("NativeStore shut down");
		}
		finally {
			dirLock.release();
			if (dependentServiceResolver != null) {
				dependentServiceResolver.shutDown();
			}
			logger.debug("NativeStore shut down");
		}
	}

	public boolean isWritable() {
		return getDataDir().canWrite();
	}

	@Override
	protected NotifyingSailConnection getConnectionInternal()
		throws SailException
	{
		try {
			return new NativeStoreConnection(this);
		}
		catch (IOException e) {
			throw new SailException(e);
		}
	}

	public ValueFactory getValueFactory() {
		return store.getValueFactory();
	}

	/**
	 * This call will block when {@link IsolationLevels#NONE} is provided when
	 * there are active transactions with a higher isolation and block when a
	 * higher isolation is provided when there are active transactions with
	 * {@link IsolationLevels#NONE} isolation. Store is either exclusively in
	 * {@link IsolationLevels#NONE} isolation with potentially zero or more
	 * transactions, or exclusively in higher isolation mode with potentially
	 * zero or more transactions.
	 * 
	 * @param level
	 *        indicating desired mode {@link IsolationLevels#NONE} or higher
	 * @return Lock used to prevent Store from switching isolation modes
	 * @throws SailException
	 */
	protected Lock getTransactionLock(IsolationLevel level)
		throws SailException
	{
		txnLockManager.lock();
		try {
<<<<<<< HEAD
			if (IsolationLevels.NONE.isCompatibleWith(level)) {
				// make sure no isolated transaction are active
				isolatedLockManager.waitForActiveLocks();
				// mark isolation as disabled
				return disabledIsolationLockManager.createLock(level.toString());
=======
			return txnLockManager.getExclusiveLock();
		}
		catch (InterruptedException e) {
			throw new SailException(e);
		}
	}

	protected Lock tryTransactionLock() {
		return txnLockManager.tryExclusiveLock();
	}

	protected List<Integer> getContextIDs(Resource... contexts)
		throws IOException
	{
		assert contexts.length > 0 : "contexts must not be empty";

		// Filter duplicates
		LinkedHashSet<Resource> contextSet = new LinkedHashSet<Resource>();
		Collections.addAll(contextSet, contexts);

		// Fetch IDs, filtering unknown resources from the result
		List<Integer> contextIDs = new ArrayList<Integer>(contextSet.size());
		for (Resource context : contextSet) {
			if (context == null) {
				contextIDs.add(0);
>>>>>>> 028e6bd9
			}
			else {
				// make sure isolation is not disabled
				disabledIsolationLockManager.waitForActiveLocks();
				// mark isolated transaction as active
				return isolatedLockManager.createLock(level.toString());
			}
		}
		catch (InterruptedException e) {
			Thread.currentThread().interrupt();
			throw new SailException(e);
		} finally {
			txnLockManager.unlock();
		}
	}

	/**
	 * Checks if any {@link IsolationLevels#NONE} isolation transactions are
	 * active.
	 * 
	 * @return <code>true</code> if at least one transaction has direct access to
	 *         the indexes
	 */
	boolean isIsolationDisabled() {
		return disabledIsolationLockManager.isActiveLock();
	}

	SailStore getSailStore() {
		return store;
	}

	private boolean upgradeStore(File dataDir, String version)
		throws IOException, SailException
	{
		if (version == null) {
			// either a new store or a pre-2.8.2 store
			ValueStore valueStore = new ValueStore(dataDir);
			try {
				valueStore.checkConsistency();
				return true; // good enough
			}
			catch (SailException e) {
				// valueStore is not consistent - possibly contains two entries for
				// string-literals with the same lexical value (e.g. "foo" and
				// "foo"^^xsd:string). Log an error and indicate upgrade should
				// not be executed.
				logger.error(
						"VALUE INCONSISTENCY: could not automatically upgrade native store to RDF 1.1-compatibility: {}. Failure to upgrade may result in inconsistent query results when comparing literal values.",
						e.getMessage());
				return false;
			}
			finally {
				valueStore.close();
			}
		}
		else {
			return false; // no upgrade needed
		}
	}
}<|MERGE_RESOLUTION|>--- conflicted
+++ resolved
@@ -362,39 +362,11 @@
 	{
 		txnLockManager.lock();
 		try {
-<<<<<<< HEAD
 			if (IsolationLevels.NONE.isCompatibleWith(level)) {
 				// make sure no isolated transaction are active
 				isolatedLockManager.waitForActiveLocks();
 				// mark isolation as disabled
 				return disabledIsolationLockManager.createLock(level.toString());
-=======
-			return txnLockManager.getExclusiveLock();
-		}
-		catch (InterruptedException e) {
-			throw new SailException(e);
-		}
-	}
-
-	protected Lock tryTransactionLock() {
-		return txnLockManager.tryExclusiveLock();
-	}
-
-	protected List<Integer> getContextIDs(Resource... contexts)
-		throws IOException
-	{
-		assert contexts.length > 0 : "contexts must not be empty";
-
-		// Filter duplicates
-		LinkedHashSet<Resource> contextSet = new LinkedHashSet<Resource>();
-		Collections.addAll(contextSet, contexts);
-
-		// Fetch IDs, filtering unknown resources from the result
-		List<Integer> contextIDs = new ArrayList<Integer>(contextSet.size());
-		for (Resource context : contextSet) {
-			if (context == null) {
-				contextIDs.add(0);
->>>>>>> 028e6bd9
 			}
 			else {
 				// make sure isolation is not disabled
