--- conflicted
+++ resolved
@@ -299,7 +299,6 @@
 	protected void startTransactionInternal()
 		throws SailException
 	{
-<<<<<<< HEAD
 		if (IsolationLevels.REPEATABLE_READ.equals(getTransactionIsolation())) {
 			acquireExclusiveTransactionLock();
 		}
@@ -311,10 +310,6 @@
 			throw new SailException("transaction isolation level " + getTransactionIsolation()
 					+ " not supported by native store");
 		}
-=======
-		// we do nothing, but delay obtaining transaction locks until the first
-		// write operation.
->>>>>>> c84749e3
 	}
 
 	private void acquireExclusiveTransactionLock()
