--- conflicted
+++ resolved
@@ -179,7 +179,6 @@
 	}
 
 	/**
-<<<<<<< HEAD
 	 * Check if the supplied code point represents a valid prefixed name start
 	 * character.
 	 * 
@@ -193,8 +192,6 @@
 	}
 
 	/**
-=======
->>>>>>> a679e6c0
 	 * Check if the supplied code point represents a valid start character for a
 	 * blank node label.
 	 * 
@@ -203,19 +200,13 @@
 	 * @return <code>true</code> iff the supplied code point represents a valid
 	 *         blank node label start char, <code>false</code> otherwise.
 	 */
-<<<<<<< HEAD
 	public static boolean isBLANK_NODE_LABEL_StartChar(int codePoint) {
 		return isPN_CHARS_U(codePoint) || ASCIIUtil.isNumber(codePoint);
-=======
-
-	public static boolean isBLANK_NODE_LABEL_StartChar(int codePoint) {
-		return isPN_CHARS_U(codePoint) || ASCIIUtil.isNumber(codePoint);
-
-	}
-
-	/**
-	 * Check if the supplied code point represents a valid blank node label
-	 * character.
+	}
+
+	/**
+	 * Check if the supplied code point represents a valid 
+	 * blank node label character.
 	 * 
 	 * @param codePoint
 	 *        a Unicode code point.
@@ -227,8 +218,8 @@
 	}
 
 	/**
-	 * Check if the supplied code point represents a valid blank node label end
-	 * character.
+	 * Check if the supplied code point represents a valid 
+	 * blank node label end character.
 	 * 
 	 * @param codePoint
 	 *        a Unicode code point.
@@ -237,58 +228,20 @@
 	 */
 	public static boolean isBLANK_NODE_LABEL_EndChar(int codePoint) {
 		return isPN_CHARS(codePoint);
->>>>>>> a679e6c0
-	}
-
-	/**
-	 * Check if the supplied code point represents a valid 
-	 * blank node label character.
-	 * 
-	 * @param codePoint
-	 *        a Unicode code point.
-	 * @return <code>true</code> iff the supplied code point represents a valid
-	 *         blank node label char, <code>false</code> otherwise.
-	 */
-	public static boolean isBLANK_NODE_LABEL_Char(int codePoint) {
-		return isPN_CHARS(codePoint) || codePoint == '.';
-	}
-
-<<<<<<< HEAD
-
-	/**
-	 * Check if the supplied code point represents a valid 
-	 * blank node label end character.
-	 * 
-	 * @param codePoint
-	 *        a Unicode code point.
-	 * @return <code>true</code> iff the supplied code point represents a valid
-	 *         blank node label end char, <code>false</code> otherwise.
-	 */
-	public static boolean isBLANK_NODE_LABEL_EndChar(int codePoint) {
-		return isPN_CHARS(codePoint);
 	}
 
 
 	/**
 	 * Check if the supplied code point represents a valid 
 	 * name start character.
-=======
-	/**
-	 * Check if the supplied code point represents a valid name start character.
->>>>>>> a679e6c0
 	 * 
 	 * @param codePoint
 	 *        a Unicode code point.
 	 * @return <code>true</code> iff the supplied code point represents a valid
 	 *         name start char, <code>false</code> otherwise.
 	 */
-<<<<<<< HEAD
-	public static boolean isNameStartChar(int c) {
-		return isPN_CHARS_U(c) || c == ':' || ASCIIUtil.isNumber(c) || c == '\\' || c == '%';
-=======
 	public static boolean isNameStartChar(int codePoint) {
 		return isPN_CHARS_U(codePoint) || codePoint == ':' || ASCIIUtil.isNumber(codePoint) || codePoint == '\\' || codePoint == '%';
->>>>>>> a679e6c0
 	}
 
 	/**
@@ -339,8 +292,8 @@
 	 * @return <code>true</code> iff the supplied code point represents a valid
 	 *         prefix char, <code>false</code> otherwise.
 	 */
-	public static boolean isPrefixChar(int c) {
-		return isPN_CHARS_BASE(c) || isPN_CHARS(c) || c == '.';
+	public static boolean isPrefixChar(int codePoint) {
+		return isPN_CHARS_BASE(codePoint) || isPN_CHARS(codePoint) || codePoint == '.';
 	}
 
 	/**
@@ -352,8 +305,8 @@
 	 * @return <code>true</code> iff the supplied code point represents a valid
 	 *         language tag start char, <code>false</code> otherwise.
 	 */
-	public static boolean isLanguageStartChar(int c) {
-		return ASCIIUtil.isLetter(c);
+	public static boolean isLanguageStartChar(int codePoint) {
+		return ASCIIUtil.isLetter(codePoint);
 	}
 
 	/**
@@ -365,8 +318,8 @@
 	 * @return <code>true</code> iff the supplied code point represents a valid
 	 *         language tag char, <code>false</code> otherwise.
 	 */
-	public static boolean isLanguageChar(int c) {
-		return ASCIIUtil.isLetter(c) || ASCIIUtil.isNumber(c) || c == '-';
+	public static boolean isLanguageChar(int codePoint) {
+		return ASCIIUtil.isLetter(codePoint) || ASCIIUtil.isNumber(codePoint) || codePoint == '-';
 	}
 
 	/**
@@ -395,16 +348,10 @@
 			return false;
 		}
 		
-<<<<<<< HEAD
 		final int numberOfCodePoints = prefix.codePointCount(0, prefix.length());
 		for (int i = 1; i < numberOfCodePoints; i++) {
 			final int codePoint = prefix.codePointAt(i);
 
-=======
-		final int numberOfCodePoints = prefix.codePointCount(0,  prefix.length());
-		for (int i = 1; i < numberOfCodePoints; i++) {
-			final int codePoint = prefix.codePointAt(i);
->>>>>>> a679e6c0
 			if (!isPN_CHARS(codePoint) || (codePoint == '.' && i < (numberOfCodePoints - 1))) {
 				logger.debug("PN_PREFIX was not valid (intermediate character invalid) i=" + i
 						+ " nextchar={} prefix={}", Character.toChars(codePoint), prefix);
@@ -420,11 +367,7 @@
 			}
 			
 			if (Character.isHighSurrogate((char)codePoint)) {
-<<<<<<< HEAD
 				// surrogate pair, skip second member in char sequence.
-=======
-				// surrogate pair, skip second member in char sequence;
->>>>>>> a679e6c0
 				i++;
 			}
 		}
