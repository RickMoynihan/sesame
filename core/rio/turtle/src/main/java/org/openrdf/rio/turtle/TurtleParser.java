/* 
 * Licensed to Aduna under one or more contributor license agreements.  
 * See the NOTICE.txt file distributed with this work for additional 
 * information regarding copyright ownership. 
 *
 * Aduna licenses this file to you under the terms of the Aduna BSD 
 * License (the "License"); you may not use this file except in compliance 
 * with the License. See the LICENSE.txt file distributed with this work 
 * for the full License.
 *
 * Unless required by applicable law or agreed to in writing, software 
 * distributed under the License is distributed on an "AS IS" BASIS, 
 * WITHOUT WARRANTIES OR CONDITIONS OF ANY KIND, either express or 
 * implied. See the License for the specific language governing permissions
 * and limitations under the License.
 */
package org.openrdf.rio.turtle;

import java.io.IOException;
import java.io.InputStream;
import java.io.InputStreamReader;
import java.io.LineNumberReader;
import java.io.PushbackReader;
import java.io.Reader;
import java.io.UnsupportedEncodingException;
import java.util.Arrays;
import java.util.Collection;
import java.util.HashSet;
import java.util.Set;

import org.apache.commons.io.input.BOMInputStream;

import info.aduna.text.ASCIIUtil;

import org.openrdf.model.BNode;
import org.openrdf.model.Literal;
import org.openrdf.model.Resource;
import org.openrdf.model.Statement;
import org.openrdf.model.URI;
import org.openrdf.model.Value;
import org.openrdf.model.ValueFactory;
import org.openrdf.model.impl.ValueFactoryImpl;
import org.openrdf.model.vocabulary.RDF;
import org.openrdf.model.vocabulary.XMLSchema;
import org.openrdf.rio.RDFFormat;
import org.openrdf.rio.RDFHandlerException;
import org.openrdf.rio.RDFParseException;
import org.openrdf.rio.RioSetting;
import org.openrdf.rio.helpers.BasicParserSettings;
import org.openrdf.rio.helpers.RDFParserBase;
import org.openrdf.rio.helpers.TurtleParserSettings;

/**
 * RDF parser for <a href="http://www.dajobe.org/2004/01/turtle/">Turtle</a>
 * files. This parser is not thread-safe, therefore its public methods are
 * synchronized.
 * <p>
 * This implementation is based on the 2006/01/02 version of the Turtle
 * specification, with slight deviations:
 * <ul>
 * <li>Normalization of integer, floating point and boolean values is dependent
 * on the specified datatype handling. According to the specification, integers
 * and booleans should be normalized, but floats don't.</li>
 * <li>Comments can be used anywhere in the document, and extend to the end of
 * the line. The Turtle grammar doesn't allow comments to be used inside triple
 * constructs that extend over multiple lines, but the author's own parser
 * deviates from this too.</li>
 * <li>The localname part of a prefixed named is allowed to start with a number
 * (cf. <a href="http://www.w3.org/TR/turtle/">the W3C Turtle Working
 * Draft</a>).</li>
 * </ul>
 * 
 * @author Arjohn Kampman
 */
public class TurtleParser extends RDFParserBase {

	/*-----------*
	 * Variables *
	 *-----------*/

	private PushbackReader reader;

	private Resource subject;

	private URI predicate;

	private Value object;

	private int lineNumber = 1;

	/*--------------*
	 * Constructors *
	 *--------------*/

	/**
	 * Creates a new TurtleParser that will use a {@link ValueFactoryImpl} to
	 * create RDF model objects.
	 */
	public TurtleParser() {
		super();
	}

	/**
	 * Creates a new TurtleParser that will use the supplied ValueFactory to
	 * create RDF model objects.
	 * 
	 * @param valueFactory
	 *        A ValueFactory.
	 */
	public TurtleParser(ValueFactory valueFactory) {
		super(valueFactory);
	}

	/*---------*
	 * Methods *
	 *---------*/

	public RDFFormat getRDFFormat() {
		return RDFFormat.TURTLE;
	}

	@Override
	public Collection<RioSetting<?>> getSupportedSettings() {
		Set<RioSetting<?>> result = new HashSet<RioSetting<?>>(super.getSupportedSettings());
		result.add(TurtleParserSettings.CASE_INSENSITIVE_DIRECTIVES);
		return result;
	}

	/**
	 * Implementation of the <tt>parse(InputStream, String)</tt> method defined
	 * in the RDFParser interface.
	 * 
	 * @param in
	 *        The InputStream from which to read the data, must not be
	 *        <tt>null</tt>. The InputStream is supposed to contain UTF-8 encoded
	 *        Unicode characters, as per the Turtle specification.
	 * @param baseURI
	 *        The URI associated with the data in the InputStream, must not be
	 *        <tt>null</tt>.
	 * @throws IOException
	 *         If an I/O error occurred while data was read from the InputStream.
	 * @throws RDFParseException
	 *         If the parser has found an unrecoverable parse error.
	 * @throws RDFHandlerException
	 *         If the configured statement handler encountered an unrecoverable
	 *         error.
	 * @throws IllegalArgumentException
	 *         If the supplied input stream or base URI is <tt>null</tt>.
	 */
	public synchronized void parse(InputStream in, String baseURI)
		throws IOException, RDFParseException, RDFHandlerException
	{
		if (in == null) {
			throw new IllegalArgumentException("Input stream must not be 'null'");
		}
		// Note: baseURI will be checked in parse(Reader, String)

		try {
			parse(new InputStreamReader(new BOMInputStream(in, false), "UTF-8"), baseURI);
		}
		catch (UnsupportedEncodingException e) {
			// Every platform should support the UTF-8 encoding...
			throw new RuntimeException(e);
		}
	}

	/**
	 * Implementation of the <tt>parse(Reader, String)</tt> method defined in the
	 * RDFParser interface.
	 * 
	 * @param reader
	 *        The Reader from which to read the data, must not be <tt>null</tt>.
	 * @param baseURI
	 *        The URI associated with the data in the Reader, must not be
	 *        <tt>null</tt>.
	 * @throws IOException
	 *         If an I/O error occurred while data was read from the InputStream.
	 * @throws RDFParseException
	 *         If the parser has found an unrecoverable parse error.
	 * @throws RDFHandlerException
	 *         If the configured statement handler encountered an unrecoverable
	 *         error.
	 * @throws IllegalArgumentException
	 *         If the supplied reader or base URI is <tt>null</tt>.
	 */
	public synchronized void parse(Reader reader, String baseURI)
		throws IOException, RDFParseException, RDFHandlerException
	{
		if (reader == null) {
			throw new IllegalArgumentException("Reader must not be 'null'");
		}
		if (baseURI == null) {
			throw new IllegalArgumentException("base URI must not be 'null'");
		}

		if (rdfHandler != null) {
			rdfHandler.startRDF();
		}

		// Start counting lines at 1:
		lineNumber = 1;

		// Allow at most 8 characters to be pushed back:
		this.reader = new PushbackReader(reader, 8);

		// Store normalized base URI
		setBaseURI(baseURI);

		reportLocation();

		try {
			int c = skipWSC();

			while (c != -1) {
				parseStatement();
				c = skipWSC();
			}
		}
		finally {
			clear();
		}

		if (rdfHandler != null) {
			rdfHandler.endRDF();
		}
	}

	protected void parseStatement()
		throws IOException, RDFParseException, RDFHandlerException
	{

		StringBuilder sb = new StringBuilder(8);

		int codePoint;
		// longest valid directive @prefix
		do {
			codePoint = readCodePoint();
			if (codePoint == -1 || TurtleUtil.isWhitespace(codePoint)) {
				unread(codePoint);
				break;
			}
			sb.append(Character.toChars(codePoint));
		}
		while (sb.length() < 8);

		String directive = sb.toString();

		if (directive.startsWith("@") || directive.equalsIgnoreCase("prefix")
				|| directive.equalsIgnoreCase("base"))
		{
			parseDirective(directive);
			skipWSC();
			// SPARQL BASE and PREFIX lines do not end in .
			if (directive.startsWith("@")) {
				verifyCharacterOrFail(readCodePoint(), ".");
			}
		}
		else {
			unread(directive);
			parseTriples();
			skipWSC();
			verifyCharacterOrFail(readCodePoint(), ".");
		}
	}

	protected void parseDirective(String directive)
		throws IOException, RDFParseException, RDFHandlerException
	{
		if (directive.equalsIgnoreCase("prefix") || directive.equals("@prefix")) {
			parsePrefixID();
		}
		else if (directive.equalsIgnoreCase("base") || directive.equals("@base")) {
			parseBase();
		}
		else if (directive.equalsIgnoreCase("@prefix")) {
			if (!this.getParserConfig().get(TurtleParserSettings.CASE_INSENSITIVE_DIRECTIVES)) {
				reportFatalError("Cannot strictly support case-insensitive @prefix directive in compliance mode.");
			}
			parsePrefixID();
		}
		else if (directive.equalsIgnoreCase("@base")) {
			if (!this.getParserConfig().get(TurtleParserSettings.CASE_INSENSITIVE_DIRECTIVES)) {
				reportFatalError("Cannot strictly support case-insensitive @base directive in compliance mode.");
			}
			parseBase();
		}
		else if (directive.length() == 0) {
			reportFatalError("Directive name is missing, expected @prefix or @base");
		}
		else {
			reportFatalError("Unknown directive \"" + directive + "\"");
		}
	}

	protected void parsePrefixID()
		throws IOException, RDFParseException, RDFHandlerException
	{
		skipWSC();

		// Read prefix ID (e.g. "rdf:" or ":")
		StringBuilder prefixID = new StringBuilder(8);

		while (true) {
			int c = readCodePoint();

			if (c == ':') {
				unread(c);
				break;
			}
			else if (TurtleUtil.isWhitespace(c)) {
				break;
			}
			else if (c == -1) {
				throwEOFException();
			}

			prefixID.append(Character.toChars(c));
		}

		skipWSC();

		verifyCharacterOrFail(readCodePoint(), ":");

		skipWSC();

		// Read the namespace URI
		URI namespace = parseURI();

		// Store and report this namespace mapping
		String prefixStr = prefixID.toString();
		String namespaceStr = namespace.toString();

		setNamespace(prefixStr, namespaceStr);

		if (rdfHandler != null) {
			rdfHandler.handleNamespace(prefixStr, namespaceStr);
		}
	}

	protected void parseBase()
		throws IOException, RDFParseException, RDFHandlerException
	{
		skipWSC();

		URI baseURI = parseURI();

		setBaseURI(baseURI.toString());
	}

	protected void parseTriples()
		throws IOException, RDFParseException, RDFHandlerException
	{
		int c = peekCodePoint();

		// If the first character is an open bracket we need to decide which of
		// the two parsing methods for blank nodes to use
		if (c == '[') {
			c = readCodePoint();
			skipWSC();
			c = peekCodePoint();
			if (c == ']') {
				c = readCodePoint();
				subject = createBNode();
				skipWSC();
				parsePredicateObjectList();
			}
			else {
				unread('[');
				subject = parseImplicitBlank();
			}
			skipWSC();
			c = peekCodePoint();

			// if this is not the end of the statement, recurse into the list of
			// predicate and objects, using the subject parsed above as the subject
			// of the statement.
			if (c != '.') {
				parsePredicateObjectList();
			}
		}
		else {
			parseSubject();
			skipWSC();
			parsePredicateObjectList();
		}

		subject = null;
		predicate = null;
		object = null;
	}

	protected void parsePredicateObjectList()
		throws IOException, RDFParseException, RDFHandlerException
	{
		predicate = parsePredicate();

		skipWSC();

		parseObjectList();

		while (skipWSC() == ';') {
			readCodePoint();

			int c = skipWSC();

			if (c == '.' || // end of triple
					c == ']') // end of predicateObjectList inside blank node
			{
				break;
			}
			else if (c == ';') {
				// empty predicateObjectList, skip to next
				continue;
			}

			predicate = parsePredicate();

			skipWSC();

			parseObjectList();
		}
	}

	protected void parseObjectList()
		throws IOException, RDFParseException, RDFHandlerException
	{
		parseObject();

		while (skipWSC() == ',') {
			readCodePoint();
			skipWSC();
			parseObject();
		}
	}

	protected void parseSubject()
		throws IOException, RDFParseException, RDFHandlerException
	{
		int c = peekCodePoint();

		if (c == '(') {
			subject = parseCollection();
		}
		else if (c == '[') {
			subject = parseImplicitBlank();
		}
		else {
			Value value = parseValue();

			if (value instanceof Resource) {
				subject = (Resource)value;
			}
			else {
				reportFatalError("Illegal subject value: " + value);
			}
		}
	}

	protected URI parsePredicate()
		throws IOException, RDFParseException, RDFHandlerException
	{
		// Check if the short-cut 'a' is used
		int c1 = readCodePoint();

		if (c1 == 'a') {
			int c2 = readCodePoint();

			if (TurtleUtil.isWhitespace(c2)) {
				// Short-cut is used, return the rdf:type URI
				return RDF.TYPE;
			}

			// Short-cut is not used, unread all characters
			unread(c2);
		}
		unread(c1);

		// Predicate is a normal resource
		Value predicate = parseValue();
		if (predicate instanceof URI) {
			return (URI)predicate;
		}
		else {
			reportFatalError("Illegal predicate value: " + predicate);
			return null;
		}
	}

	protected void parseObject()
		throws IOException, RDFParseException, RDFHandlerException
	{
		int c = peekCodePoint();

		if (c == '(') {
			object = parseCollection();
		}
		else if (c == '[') {
			object = parseImplicitBlank();
		}
		else {
			object = parseValue();
		}

		reportStatement(subject, predicate, object);
	}

	/**
	 * Parses a collection, e.g. <tt>( item1 item2 item3 )</tt>.
	 */
	protected Resource parseCollection()
		throws IOException, RDFParseException, RDFHandlerException
	{
		verifyCharacterOrFail(readCodePoint(), "(");

		int c = skipWSC();

		if (c == ')') {
			// Empty list
			readCodePoint();
			return RDF.NIL;
		}
		else {
			BNode listRoot = createBNode();

			// Remember current subject and predicate
			Resource oldSubject = subject;
			URI oldPredicate = predicate;

			// generated bNode becomes subject, predicate becomes rdf:first
			subject = listRoot;
			predicate = RDF.FIRST;

			parseObject();

			BNode bNode = listRoot;

			while (skipWSC() != ')') {
				// Create another list node and link it to the previous
				BNode newNode = createBNode();
				reportStatement(bNode, RDF.REST, newNode);

				// New node becomes the current
				subject = bNode = newNode;

				parseObject();
			}

			// Skip ')'
			readCodePoint();

			// Close the list
			reportStatement(bNode, RDF.REST, RDF.NIL);

			// Restore previous subject and predicate
			subject = oldSubject;
			predicate = oldPredicate;

			return listRoot;
		}
	}

	/**
	 * Parses an implicit blank node. This method parses the token <tt>[]</tt>
	 * and predicateObjectLists that are surrounded by square brackets.
	 */
	protected Resource parseImplicitBlank()
		throws IOException, RDFParseException, RDFHandlerException
	{
		verifyCharacterOrFail(readCodePoint(), "[");

		BNode bNode = createBNode();

		int c = readCodePoint();
		if (c != ']') {
			unread(c);

			// Remember current subject and predicate
			Resource oldSubject = subject;
			URI oldPredicate = predicate;

			// generated bNode becomes subject
			subject = bNode;

			// Enter recursion with nested predicate-object list
			skipWSC();

			parsePredicateObjectList();

			skipWSC();

			// Read closing bracket
			verifyCharacterOrFail(readCodePoint(), "]");

			// Restore previous subject and predicate
			subject = oldSubject;
			predicate = oldPredicate;
		}

		return bNode;
	}

	/**
	 * Parses an RDF value. This method parses uriref, qname, node ID, quoted
	 * literal, integer, double and boolean.
	 */
	protected Value parseValue()
		throws IOException, RDFParseException, RDFHandlerException
	{
		int c = peekCodePoint();

		if (c == '<') {
			// uriref, e.g. <foo://bar>
			return parseURI();
		}
		else if (c == ':' || TurtleUtil.isPrefixStartChar(c)) {
			// qname or boolean
			return parseQNameOrBoolean();
		}
		else if (c == '_') {
			// node ID, e.g. _:n1
			return parseNodeID();
		}
		else if (c == '"' || c == '\'') {
			// quoted literal, e.g. "foo" or """foo""" or 'foo' or '''foo'''
			return parseQuotedLiteral();
		}
		else if (ASCIIUtil.isNumber(c) || c == '.' || c == '+' || c == '-') {
			// integer or double, e.g. 123 or 1.2e3
			return parseNumber();
		}
		else if (c == -1) {
			throwEOFException();
			return null;
		}
		else {
			reportFatalError("Expected an RDF value here, found '" + new String(Character.toChars(c)) + "'");
			return null;
		}
	}

	/**
	 * Parses a quoted string, optionally followed by a language tag or datatype.
	 */
	protected Literal parseQuotedLiteral()
		throws IOException, RDFParseException, RDFHandlerException
	{
		String label = parseQuotedString();

		// Check for presence of a language tag or datatype
		int c = peekCodePoint();

		if (c == '@') {
			readCodePoint();

			// Read language
			StringBuilder lang = new StringBuilder(8);

			c = readCodePoint();
			if (c == -1) {
				throwEOFException();
			}

			boolean verifyLanguageTag = getParserConfig().get(BasicParserSettings.VERIFY_LANGUAGE_TAGS);
			if (verifyLanguageTag && !TurtleUtil.isLanguageStartChar(c)) {
				reportError("Expected a letter, found '" + new String(Character.toChars(c)) + "'",
						BasicParserSettings.VERIFY_LANGUAGE_TAGS);
			}

			lang.append(Character.toChars(c));

			c = readCodePoint();
			while (!TurtleUtil.isWhitespace(c)) {
				// SES-1887 : Flexibility introduced for SES-1985 and SES-1821 needs
				// to be counterbalanced against legitimate situations where Turtle
				// language tags do not need whitespace following the language tag
				if (c == '.' || c == ';' || c == ',' || c == ')' || c == ']' || c == -1) {
					break;
				}
				if (verifyLanguageTag && !TurtleUtil.isLanguageChar(c)) {
					reportError("Illegal language tag char: '" + new String(Character.toChars(c)) + "'",
							BasicParserSettings.VERIFY_LANGUAGE_TAGS);
				}
				lang.append(Character.toChars(c));
				c = readCodePoint();
			}

			unread(c);

			return createLiteral(label, lang.toString(), null, getLineNumber(), -1);
		}
		else if (c == '^') {
			readCodePoint();

			// next character should be another '^'
			verifyCharacterOrFail(readCodePoint(), "^");

			skipWSC();

			// Read datatype
			Value datatype = parseValue();
			if (datatype instanceof URI) {
				return createLiteral(label, null, (URI)datatype, getLineNumber(), -1);
			}
			else {
				reportFatalError("Illegal datatype value: " + datatype);
				return null;
			}
		}
		else {
			return createLiteral(label, null, null, getLineNumber(), -1);
		}
	}

	/**
	 * Parses a quoted string, which is either a "normal string" or a """long
	 * string""".
	 */
	protected String parseQuotedString()
		throws IOException, RDFParseException
	{
		String result = null;

		int c1 = readCodePoint();

		// First character should be '"' or "'"
		verifyCharacterOrFail(c1, "\"\'");

		// Check for long-string, which starts and ends with three double quotes
		int c2 = readCodePoint();
		int c3 = readCodePoint();

		if ((c1 == '"' && c2 == '"' && c3 == '"') || (c1 == '\'' && c2 == '\'' && c3 == '\'')) {
			// Long string
			result = parseLongString(c2);
		}
		else {
			// Normal string
			unread(c3);
			unread(c2);

			result = parseString(c1);
		}

		// Unescape any escape sequences
		try {
			result = TurtleUtil.decodeString(result);
		}
		catch (IllegalArgumentException e) {
			reportError(e.getMessage(), BasicParserSettings.VERIFY_DATATYPE_VALUES);
		}

		return result;
	}

	/**
	 * Parses a "normal string". This method requires that the opening character
	 * has already been parsed.
	 */
	protected String parseString(int closingCharacter)
		throws IOException, RDFParseException
	{
		StringBuilder sb = new StringBuilder(32);

		while (true) {
			int c = readCodePoint();

			if (c == closingCharacter) {
				break;
			}
			else if (c == -1) {
				throwEOFException();
			}

			sb.append(Character.toChars(c));

			if (c == '\\') {
				// This escapes the next character, which might be a '"'
				c = readCodePoint();
				if (c == -1) {
					throwEOFException();
				}
				sb.append(Character.toChars(c));
			}
		}

		return sb.toString();
	}

	/**
	 * Parses a """long string""". This method requires that the first three
	 * characters have already been parsed.
	 */
	protected String parseLongString(int closingCharacter)
		throws IOException, RDFParseException
	{
		StringBuilder sb = new StringBuilder(1024);

		int doubleQuoteCount = 0;
		int c;

		while (doubleQuoteCount < 3) {
			c = readCodePoint();

			if (c == -1) {
				throwEOFException();
			}
			else if (c == closingCharacter) {
				doubleQuoteCount++;
			}
			else {
				doubleQuoteCount = 0;
			}

			sb.append(Character.toChars(c));

			if (c == '\\') {
				// This escapes the next character, which might be a '"'
				c = readCodePoint();
				if (c == -1) {
					throwEOFException();
				}
				sb.append(Character.toChars(c));
			}
		}

		return sb.substring(0, sb.length() - 3);
	}

	protected Literal parseNumber()
		throws IOException, RDFParseException
	{
		StringBuilder value = new StringBuilder(8);
		URI datatype = XMLSchema.INTEGER;

		int c = readCodePoint();

		// read optional sign character
		if (c == '+' || c == '-') {
			value.append(Character.toChars(c));
			c = readCodePoint();
		}

		while (ASCIIUtil.isNumber(c)) {
			value.append(Character.toChars(c));
			c = readCodePoint();
		}

		if (c == '.' || c == 'e' || c == 'E') {

			// read optional fractional digits
			if (c == '.') {

				if (TurtleUtil.isWhitespace(peekCodePoint())) {
					// We're parsing an integer that did not have a space before the
					// period to end the statement
				}
				else {
					value.append(Character.toChars(c));

					c = readCodePoint();

					while (ASCIIUtil.isNumber(c)) {
						value.append(Character.toChars(c));
						c = readCodePoint();
					}

					if (value.length() == 1) {
						// We've only parsed a '.'
						reportFatalError("Object for statement missing");
					}

					// We're parsing a decimal or a double
					datatype = XMLSchema.DECIMAL;
				}
			}
			else {
				if (value.length() == 0) {
					// We've only parsed an 'e' or 'E'
					reportFatalError("Object for statement missing");
				}
			}

			// read optional exponent
			if (c == 'e' || c == 'E') {
				datatype = XMLSchema.DOUBLE;
				value.append(Character.toChars(c));

				c = readCodePoint();
				if (c == '+' || c == '-') {
					value.append(Character.toChars(c));
					c = readCodePoint();
				}

				if (!ASCIIUtil.isNumber(c)) {
					reportError("Exponent value missing", BasicParserSettings.VERIFY_DATATYPE_VALUES);
				}

				value.append(Character.toChars(c));

				c = readCodePoint();
				while (ASCIIUtil.isNumber(c)) {
					value.append(Character.toChars(c));
					c = readCodePoint();
				}
			}
		}

		// Unread last character, it isn't part of the number
		unread(c);

		// String label = value.toString();
		// if (datatype.equals(XMLSchema.INTEGER)) {
		// try {
		// label = XMLDatatypeUtil.normalizeInteger(label);
		// }
		// catch (IllegalArgumentException e) {
		// // Note: this should never happen because of the parse constraints
		// reportError("Illegal integer value: " + label);
		// }
		// }
		// return createLiteral(label, null, datatype);

		// Return result as a typed literal
		return createLiteral(value.toString(), null, datatype, getLineNumber(), -1);
	}

	protected URI parseURI()
		throws IOException, RDFParseException
	{
		StringBuilder uriBuf = new StringBuilder(100);

		// First character should be '<'
		int c = readCodePoint();
		verifyCharacterOrFail(c, "<");

		// Read up to the next '>' character
		while (true) {
			c = readCodePoint();

			if (c == '>') {
				break;
			}
			else if (c == -1) {
				throwEOFException();
			}

			if (c == ' ') {
				reportFatalError("IRI included an unencoded space: '" + c + "'");
			}

			uriBuf.append(Character.toChars(c));

			if (c == '\\') {
				// This escapes the next character, which might be a '>'
				c = readCodePoint();
				if (c == -1) {
					throwEOFException();
				}
				if (c != 'u' && c != 'U') {
					reportFatalError("IRI includes string escapes: '\\" + c + "'");
				}
				uriBuf.append(Character.toChars(c));
			}
		}

		if (c == '.') {
			reportFatalError("IRI must not end in a '.'");
		}

		String uri = uriBuf.toString();

		// Unescape any escape sequences
		try {
			// FIXME: The following decodes \n and similar in URIs, which should be
			// invalid according to test <turtle-syntax-bad-uri-04.ttl>
			uri = TurtleUtil.decodeString(uri);
		}
		catch (IllegalArgumentException e) {
			reportError(e.getMessage(), BasicParserSettings.VERIFY_DATATYPE_VALUES);
		}

		return super.resolveURI(uri);
	}

	/**
	 * Parses qnames and boolean values, which have equivalent starting
	 * characters.
	 */
	protected Value parseQNameOrBoolean()
		throws IOException, RDFParseException
	{
		// First character should be a ':' or a letter
		int c = readCodePoint();
		if (c == -1) {
			throwEOFException();
		}
		if (c != ':' && !TurtleUtil.isPrefixStartChar(c)) {
			reportError("Expected a ':' or a letter, found '" + new String(Character.toChars(c)) + "'",
					BasicParserSettings.VERIFY_RELATIVE_URIS);
		}

		String namespace = null;

		if (c == ':') {
			// qname using default namespace
			namespace = getNamespace("");
		}
		else {
			// c is the first letter of the prefix
			StringBuilder prefix = new StringBuilder(8);
			prefix.append(Character.toChars(c));

			int previousChar = c;
			c = readCodePoint();
			while (TurtleUtil.isPrefixChar(c)) {
				prefix.append(Character.toChars(c));
				previousChar = c;
				c = readCodePoint();
			}

			if (c != ':') {
				// prefix may actually be a boolean value
				String value = prefix.toString();

				if (value.equals("true") || value.equals("false")) {
					return createLiteral(value, null, XMLSchema.BOOLEAN, getLineNumber(), -1);
				}
			}
			else {
				if (previousChar == '.') {
					// '.' is a legal prefix name char, but can not appear at the end
					reportFatalError("prefix can not end with with '.'");
				}
			}

			verifyCharacterOrFail(c, ":");

			namespace = getNamespace(prefix.toString());
		}

		// c == ':', read optional local name
		StringBuilder localName = new StringBuilder(16);
		c = readCodePoint();
		if (TurtleUtil.isNameStartChar(c)) {
			if (c == '\\') {
				localName.append(readLocalEscapedChar());
			}
			else {
				localName.append(Character.toChars(c));
			}

			int previousChar = c;
			c = readCodePoint();
			while (TurtleUtil.isNameChar(c)) {
				if (c == '\\') {
					localName.append(readLocalEscapedChar());
				}
				else {
					localName.append(Character.toChars(c));
				}
				previousChar = c;
				c = readCodePoint();
			}

			// Unread last character
			unread(c);

			if (previousChar == '.') {
				// '.' is a legal name char, but can not appear at the end, so is
				// not actually part of the name
				unread(previousChar);
				localName.deleteCharAt(localName.length() - 1);
			}
		}
		else {
			// Unread last character
			unread(c);
		}

		// if (c == '.') {
		// reportFatalError("Blank node identifier must not end in a '.'");
		// }

		// Note: namespace has already been resolved
		return createURI(namespace + localName.toString());
	}

	private char readLocalEscapedChar()
		throws RDFParseException, IOException
	{
		int c = readCodePoint();

		if (TurtleUtil.isLocalEscapedChar(c)) {
			return (char)c;
		}
		else {
			throw new RDFParseException("found '" + new String(Character.toChars(c)) + "', expected one of: "
					+ Arrays.toString(TurtleUtil.LOCAL_ESCAPED_CHARS));
		}
	}

	/**
	 * Parses a blank node ID, e.g. <tt>_:node1</tt>.
	 */
	protected BNode parseNodeID()
		throws IOException, RDFParseException
	{
		// Node ID should start with "_:"
		verifyCharacterOrFail(readCodePoint(), "_");
		verifyCharacterOrFail(readCodePoint(), ":");

		// Read the node ID
		int c = readCodePoint();
		if (c == -1) {
			throwEOFException();
		}
		else if (!TurtleUtil.isNameStartChar(c)) {
			reportError("Expected a letter, found '" + new String(Character.toChars(c)) + "'",
					BasicParserSettings.PRESERVE_BNODE_IDS);
		}

		StringBuilder name = new StringBuilder(32);
		name.append(Character.toChars(c));

		// Read all following letter and numbers, they are part of the name
		c = readCodePoint();

		// If we would never go into the loop we must unread now
		if (!TurtleUtil.isNameChar(c)) {
			unread(c);
		}

		while (TurtleUtil.isNameChar(c)) {
			int previous = c;
			c = readCodePoint();

			if (previous == '.' && (c == -1 || TurtleUtil.isWhitespace(c) || c == '<' || c == '_')) {
				unread(c);
				unread(previous);
				break;
			}
			name.append((char)previous);
			if (!TurtleUtil.isNameChar(c)) {
				unread(c);
			}
		}

		return createBNode(name.toString());
	}

	protected void reportStatement(Resource subj, URI pred, Value obj)
		throws RDFParseException, RDFHandlerException
	{
		Statement st = createStatement(subj, pred, obj);
		if (rdfHandler != null) {
			rdfHandler.handleStatement(st);
		}
	}

	/**
	 * Verifies that the supplied character <tt>c</tt> is one of the expected
	 * characters specified in <tt>expected</tt>. This method will throw a
	 * <tt>ParseException</tt> if this is not the case.
	 */
	protected void verifyCharacterOrFail(int codePoint, String expected)
		throws RDFParseException
	{
		if (codePoint == -1) {
			throwEOFException();
		}

		final String supplied = new String(Character.toChars(codePoint));

		if (expected.indexOf(supplied) == -1) {
			StringBuilder msg = new StringBuilder(32);
			msg.append("Expected ");
			for (int i = 0; i < expected.length(); i++) {
				if (i > 0) {
					msg.append(" or ");
				}
				msg.append('\'');
				msg.append(expected.charAt(i));
				msg.append('\'');
			}
			msg.append(", found '");
			msg.append(supplied);
			msg.append("'");

			reportFatalError(msg.toString());
		}
	}

	/**
	 * Consumes any white space characters (space, tab, line feed, newline) and
	 * comments (#-style) from <tt>reader</tt>. After this method has been
	 * called, the first character that is returned by <tt>reader</tt> is either
	 * a non-ignorable character, or EOF. For convenience, this character is also
	 * returned by this method.
	 * 
	 * @return The next character that will be returned by <tt>reader</tt>.
	 */
	protected int skipWSC()
		throws IOException, RDFHandlerException
	{
		int c = readCodePoint();
		while (TurtleUtil.isWhitespace(c) || c == '#') {
			if (c == '#') {
				processComment();
			}
<<<<<<< HEAD

			c = readCodePoint();
=======
			else if (c == '\n') {
				// we only count line feeds (LF), not carriage return (CR), as
				// normally a CR is immediately followed by a LF.
				lineNumber++;
			}
			c = read();
>>>>>>> 081d9634
		}

		unread(c);

		return c;
	}

	/**
	 * Consumes characters from reader until the first EOL has been read. This
	 * line of text is then passed to the {@link #rdfHandler} as a comment.
	 */
	protected void processComment()
		throws IOException, RDFHandlerException
	{
		StringBuilder comment = new StringBuilder(64);
		int c = readCodePoint();
		while (c != -1 && c != 0xD && c != 0xA) {
			comment.append((char)c);
			c = readCodePoint();
		}

		// c is equal to -1, \r or \n.
		// In case c is equal to \r, we should also read a following \n.
		if (c == 0xD) {
			c = readCodePoint();

			if (c != 0xA) {
				unread(c);
			}
		}
		if (rdfHandler != null) {
			rdfHandler.handleComment(comment.toString());
		}
		reportLocation();
	}

	/**
	 * Reads the next Unicode code point.
	 * 
	 * @return the next Unicode code point, or -1 if the end of the stream has
	 *         been reached.
	 * @throws IOException
	 */
	protected int readCodePoint()
		throws IOException
	{
		int next = reader.read();
		if (Character.isHighSurrogate((char)next)) {
			next = Character.toCodePoint((char)next, (char)reader.read());
		}
		return next;
	}

	/**
	 * Pushes back a single code point by copying it to the front of the buffer.
	 * After this method returns, a call to {@link #readCodePoint()} will return
	 * the same code point c again.
	 * 
	 * @param codePoint
	 *        a single Unicode code point.
	 * @throws IOException
	 */
	protected void unread(int codePoint)
		throws IOException
	{
		if (codePoint != -1) {
			if (Character.isSupplementaryCodePoint(codePoint)) {
				final char[] surrogatePair = Character.toChars(codePoint);
				reader.unread(surrogatePair);
			}
			else {
				reader.unread(codePoint);
			}
		}
	}

	/**
	 * Pushes back the supplied string by copying it to the front of the buffer.
	 * After this method returns, successive calls to {@link #readCodePoint()}
	 * will return the code points in the supplied string again, starting at the
	 * first in the String..
	 * 
	 * @param string
	 *        the string to un-read.
	 * @throws IOException
	 */
	protected void unread(String string)
		throws IOException
	{
		for (int i = string.codePointCount(0, string.length()); i >= 1; i--) {
			final int codePoint = string.codePointBefore(i);
			if (Character.isSupplementaryCodePoint(codePoint)) {
				final char[] surrogatePair = Character.toChars(codePoint);
				reader.unread(surrogatePair);
			}
			else {
				reader.unread(codePoint);
			}
		}
	}

	/**
	 * Peeks at the next Unicode code point without advancing the reader, and
	 * returns its value.
	 * 
	 * @return the next Unicode code point, or -1 if the end of the stream has
	 *         been reached.
	 * @throws IOException
	 */
	protected int peekCodePoint()
		throws IOException
	{
		int result = readCodePoint();
		unread(result);
		return result;
	}

	protected void reportLocation() {
		reportLocation(getLineNumber(), -1);
	}

	/**
	 * Overrides {@link RDFParserBase#reportWarning(String, RioSetting)}, adding line number
	 * information to the error.
	 */
	@Override
	protected void reportWarning(String msg) {
		reportWarning(msg, getLineNumber(), -1);
	}

	/**
	 * Overrides {@link RDFParserBase#reportError(String, RioSetting)}, adding line number
	 * information to the error.
	 */
	@Override
	protected void reportError(String msg, RioSetting<Boolean> setting)
		throws RDFParseException
	{
		reportError(msg, getLineNumber(), -1, setting);
	}

	/**
	 * Overrides {@link RDFParserBase#reportFatalError(String)}, adding line
	 * number information to the error.
	 */
	@Override
	protected void reportFatalError(String msg)
		throws RDFParseException
	{
		reportFatalError(msg, getLineNumber(), -1);
	}

	/**
	 * Overrides {@link RDFParserBase#reportFatalError(Exception)}, adding line
	 * number information to the error.
	 */
	@Override
	protected void reportFatalError(Exception e)
		throws RDFParseException
	{
		reportFatalError(e, getLineNumber(), -1);
	}

	protected void throwEOFException()
		throws RDFParseException
	{
		throw new RDFParseException("Unexpected end of file");
	}

	private int getLineNumber() {
		return lineNumber;
	}
}<|MERGE_RESOLUTION|>--- conflicted
+++ resolved
@@ -1207,17 +1207,11 @@
 			if (c == '#') {
 				processComment();
 			}
-<<<<<<< HEAD
-
-			c = readCodePoint();
-=======
 			else if (c == '\n') {
 				// we only count line feeds (LF), not carriage return (CR), as
 				// normally a CR is immediately followed by a LF.
 				lineNumber++;
 			}
-			c = read();
->>>>>>> 081d9634
 		}
 
 		unread(c);
