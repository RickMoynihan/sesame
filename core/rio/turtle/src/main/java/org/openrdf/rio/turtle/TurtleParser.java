/* 
 * Licensed to Aduna under one or more contributor license agreements.  
 * See the NOTICE.txt file distributed with this work for additional 
 * information regarding copyright ownership. 
 *
 * Aduna licenses this file to you under the terms of the Aduna BSD 
 * License (the "License"); you may not use this file except in compliance 
 * with the License. See the LICENSE.txt file distributed with this work 
 * for the full License.
 *
 * Unless required by applicable law or agreed to in writing, software 
 * distributed under the License is distributed on an "AS IS" BASIS, 
 * WITHOUT WARRANTIES OR CONDITIONS OF ANY KIND, either express or 
 * implied. See the License for the specific language governing permissions
 * and limitations under the License.
 */
package org.openrdf.rio.turtle;

import java.io.IOException;
import java.io.InputStream;
import java.io.InputStreamReader;
import java.io.PushbackReader;
import java.io.Reader;
import java.io.UnsupportedEncodingException;
import java.util.Arrays;
import java.util.Collection;
import java.util.HashSet;
import java.util.Set;

import org.apache.commons.io.input.BOMInputStream;

import info.aduna.text.ASCIIUtil;

import org.openrdf.model.BNode;
import org.openrdf.model.Literal;
import org.openrdf.model.Resource;
import org.openrdf.model.Statement;
import org.openrdf.model.URI;
import org.openrdf.model.Value;
import org.openrdf.model.ValueFactory;
import org.openrdf.model.impl.ValueFactoryImpl;
import org.openrdf.model.vocabulary.RDF;
import org.openrdf.model.vocabulary.XMLSchema;
import org.openrdf.rio.RDFFormat;
import org.openrdf.rio.RDFHandlerException;
import org.openrdf.rio.RDFParseException;
import org.openrdf.rio.RioSetting;
import org.openrdf.rio.helpers.BasicParserSettings;
import org.openrdf.rio.helpers.RDFParserBase;
import org.openrdf.rio.helpers.TurtleParserSettings;

/**
 * RDF parser for <a href="http://www.dajobe.org/2004/01/turtle/">Turtle</a>
 * files. This parser is not thread-safe, therefore its public methods are
 * synchronized.
 * <p>
 * This implementation is based on the 2006/01/02 version of the Turtle
 * specification, with slight deviations:
 * <ul>
 * <li>Normalization of integer, floating point and boolean values is dependent
 * on the specified datatype handling. According to the specification, integers
 * and booleans should be normalized, but floats don't.</li>
 * <li>Comments can be used anywhere in the document, and extend to the end of
 * the line. The Turtle grammar doesn't allow comments to be used inside triple
 * constructs that extend over multiple lines, but the author's own parser
 * deviates from this too.</li>
 * <li>The localname part of a prefixed named is allowed to start with a number
 * (cf. <a href="http://www.w3.org/TR/turtle/">the W3C Turtle Working
 * Draft</a>).</li>
 * </ul>
 * 
 * @author Arjohn Kampman
 */
public class TurtleParser extends RDFParserBase {

	/*-----------*
	 * Variables *
	 *-----------*/

	private PushbackReader reader;

	protected Resource subject;

	protected URI predicate;

	protected Value object;

	private int lineNumber = 1;

	private int lineNumber = 1;

	/*--------------*
	 * Constructors *
	 *--------------*/

	/**
	 * Creates a new TurtleParser that will use a {@link ValueFactoryImpl} to
	 * create RDF model objects.
	 */
	public TurtleParser() {
		super();
	}

	/**
	 * Creates a new TurtleParser that will use the supplied ValueFactory to
	 * create RDF model objects.
	 * 
	 * @param valueFactory
	 *        A ValueFactory.
	 */
	public TurtleParser(ValueFactory valueFactory) {
		super(valueFactory);
	}

	/*---------*
	 * Methods *
	 *---------*/

	public RDFFormat getRDFFormat() {
		return RDFFormat.TURTLE;
	}

	@Override
	public Collection<RioSetting<?>> getSupportedSettings() {
		Set<RioSetting<?>> result = new HashSet<RioSetting<?>>(super.getSupportedSettings());
		result.add(TurtleParserSettings.CASE_INSENSITIVE_DIRECTIVES);
		return result;
	}

	/**
	 * Implementation of the <tt>parse(InputStream, String)</tt> method defined
	 * in the RDFParser interface.
	 * 
	 * @param in
	 *        The InputStream from which to read the data, must not be
	 *        <tt>null</tt>. The InputStream is supposed to contain UTF-8 encoded
	 *        Unicode characters, as per the Turtle specification.
	 * @param baseURI
	 *        The URI associated with the data in the InputStream, must not be
	 *        <tt>null</tt>.
	 * @throws IOException
	 *         If an I/O error occurred while data was read from the InputStream.
	 * @throws RDFParseException
	 *         If the parser has found an unrecoverable parse error.
	 * @throws RDFHandlerException
	 *         If the configured statement handler encountered an unrecoverable
	 *         error.
	 * @throws IllegalArgumentException
	 *         If the supplied input stream or base URI is <tt>null</tt>.
	 */
	public synchronized void parse(InputStream in, String baseURI)
		throws IOException, RDFParseException, RDFHandlerException
	{
		if (in == null) {
			throw new IllegalArgumentException("Input stream must not be 'null'");
		}
		// Note: baseURI will be checked in parse(Reader, String)

		try {
			parse(new InputStreamReader(new BOMInputStream(in, false), "UTF-8"), baseURI);
		}
		catch (UnsupportedEncodingException e) {
			// Every platform should support the UTF-8 encoding...
			throw new RuntimeException(e);
		}
	}

	/**
	 * Implementation of the <tt>parse(Reader, String)</tt> method defined in the
	 * RDFParser interface.
	 * 
	 * @param reader
	 *        The Reader from which to read the data, must not be <tt>null</tt>.
	 * @param baseURI
	 *        The URI associated with the data in the Reader, must not be
	 *        <tt>null</tt>.
	 * @throws IOException
	 *         If an I/O error occurred while data was read from the InputStream.
	 * @throws RDFParseException
	 *         If the parser has found an unrecoverable parse error.
	 * @throws RDFHandlerException
	 *         If the configured statement handler encountered an unrecoverable
	 *         error.
	 * @throws IllegalArgumentException
	 *         If the supplied reader or base URI is <tt>null</tt>.
	 */
	public synchronized void parse(Reader reader, String baseURI)
		throws IOException, RDFParseException, RDFHandlerException
	{
		if (reader == null) {
			throw new IllegalArgumentException("Reader must not be 'null'");
		}
		if (baseURI == null) {
			throw new IllegalArgumentException("base URI must not be 'null'");
		}

		if (rdfHandler != null) {
			rdfHandler.startRDF();
		}

		// Start counting lines at 1:
		lineNumber = 1;

		// Allow at most 8 characters to be pushed back:
		this.reader = new PushbackReader(reader, 8);

		// Store normalized base URI
		setBaseURI(baseURI);

		reportLocation();

		try {
			int c = skipWSC();

			while (c != -1) {
				parseStatement();
				c = skipWSC();
			}
		}
		finally {
			clear();
		}

		if (rdfHandler != null) {
			rdfHandler.endRDF();
		}
	}

	protected void parseStatement()
		throws IOException, RDFParseException, RDFHandlerException
	{

		StringBuilder sb = new StringBuilder(8);

		int codePoint;
		// longest valid directive @prefix
		do {
			codePoint = readCodePoint();
			if (codePoint == -1 || TurtleUtil.isWhitespace(codePoint)) {
				unread(codePoint);
				break;
			}
			sb.append(Character.toChars(codePoint));
		}
		while (sb.length() < 8);

		String directive = sb.toString();

		if (directive.startsWith("@") || directive.equalsIgnoreCase("prefix")
				|| directive.equalsIgnoreCase("base"))
		{
			parseDirective(directive);
			skipWSC();
			// SPARQL BASE and PREFIX lines do not end in .
			if (directive.startsWith("@")) {
				verifyCharacterOrFail(readCodePoint(), ".");
			}
		}
		else {
			unread(directive);
			parseTriples();
			skipWSC();
			verifyCharacterOrFail(readCodePoint(), ".");
		}
	}

	protected void parseDirective(String directive)
		throws IOException, RDFParseException, RDFHandlerException
	{
		if (directive.length() >= 7 && directive.substring(0, 7).equals("@prefix")) {
			if (directive.length() > 7) {
				unread(directive.substring(7));
			}
			parsePrefixID();
		}
		else if (directive.length() >= 5 && directive.substring(0, 5).equals("@base")) {
			if (directive.length() > 5) {
				unread(directive.substring(5));
			}
			parseBase();
		}
		else if (directive.length() >= 6 && directive.substring(0, 6).equalsIgnoreCase("prefix")) {
			// SPARQL doesn't require whitespace after directive, so must unread if
			// we found part of the prefixID
			if (directive.length() > 6) {
				unread(directive.substring(6));
			}
			parsePrefixID();
		}
		else if ((directive.length() >= 4 && directive.substring(0, 4).equalsIgnoreCase("base"))) {
			if (directive.length() > 4) {
				unread(directive.substring(4));
			}
			parseBase();
		}
		else if (directive.length() >= 7 && directive.substring(0, 7).equalsIgnoreCase("@prefix")) {
			if (!this.getParserConfig().get(TurtleParserSettings.CASE_INSENSITIVE_DIRECTIVES)) {
				reportFatalError("Cannot strictly support case-insensitive @prefix directive in compliance mode.");
			}
			if (directive.length() > 7) {
				unread(directive.substring(7));
			}
			parsePrefixID();
		}
		else if (directive.length() >= 5 && directive.substring(0, 5).equalsIgnoreCase("@base")) {
			if (!this.getParserConfig().get(TurtleParserSettings.CASE_INSENSITIVE_DIRECTIVES)) {
				reportFatalError("Cannot strictly support case-insensitive @base directive in compliance mode.");
			}
			if (directive.length() > 5) {
				unread(directive.substring(5));
			}
			parseBase();
		}
		else if (directive.length() == 0) {
			reportFatalError("Directive name is missing, expected @prefix or @base");
		}
		else {
			reportFatalError("Unknown directive \"" + directive + "\"");
		}
	}

	protected void parsePrefixID()
		throws IOException, RDFParseException, RDFHandlerException
	{
		skipWSC();

		// Read prefix ID (e.g. "rdf:" or ":")
		StringBuilder prefixID = new StringBuilder(8);

		while (true) {
			int c = readCodePoint();

			if (c == ':') {
				unread(c);
				break;
			}
			else if (TurtleUtil.isWhitespace(c)) {
				break;
			}
			else if (c == -1) {
				throwEOFException();
			}

			prefixID.append(Character.toChars(c));
		}

		skipWSC();

		verifyCharacterOrFail(readCodePoint(), ":");

		skipWSC();

		// Read the namespace URI
		URI namespace = parseURI();

		// Store and report this namespace mapping
		String prefixStr = prefixID.toString();
		String namespaceStr = namespace.toString();

		setNamespace(prefixStr, namespaceStr);

		if (rdfHandler != null) {
			rdfHandler.handleNamespace(prefixStr, namespaceStr);
		}
	}

	protected void parseBase()
		throws IOException, RDFParseException, RDFHandlerException
	{
		skipWSC();

		URI baseURI = parseURI();

		setBaseURI(baseURI.toString());
	}

	protected void parseTriples()
		throws IOException, RDFParseException, RDFHandlerException
	{
		int c = peekCodePoint();

		// If the first character is an open bracket we need to decide which of
		// the two parsing methods for blank nodes to use
		if (c == '[') {
			c = readCodePoint();
			skipWSC();
			c = peekCodePoint();
			if (c == ']') {
				c = readCodePoint();
				subject = createBNode();
				skipWSC();
				parsePredicateObjectList();
			}
			else {
				unread('[');
				subject = parseImplicitBlank();
			}
			skipWSC();
			c = peekCodePoint();

			// if this is not the end of the statement, recurse into the list of
			// predicate and objects, using the subject parsed above as the subject
			// of the statement.
			if (c != '.') {
				parsePredicateObjectList();
			}
		}
		else {
			parseSubject();
			skipWSC();
			parsePredicateObjectList();
		}

		subject = null;
		predicate = null;
		object = null;
	}

	protected void parsePredicateObjectList()
		throws IOException, RDFParseException, RDFHandlerException
	{
		predicate = parsePredicate();

		skipWSC();

		parseObjectList();

		while (skipWSC() == ';') {
			readCodePoint();

			int c = skipWSC();

			if (c == '.' || // end of triple
					c == ']' || c == '}') // end of predicateObjectList inside blank
													// node
			{
				break;
			}
			else if (c == ';') {
				// empty predicateObjectList, skip to next
				continue;
			}

			predicate = parsePredicate();

			skipWSC();

			parseObjectList();
		}
	}

	protected void parseObjectList()
		throws IOException, RDFParseException, RDFHandlerException
	{
		parseObject();

		while (skipWSC() == ',') {
			readCodePoint();
			skipWSC();
			parseObject();
		}
	}

	protected void parseSubject()
		throws IOException, RDFParseException, RDFHandlerException
	{
		int c = peekCodePoint();

		if (c == '(') {
			subject = parseCollection();
		}
		else if (c == '[') {
			subject = parseImplicitBlank();
		}
		else {
			Value value = parseValue();

			if (value instanceof Resource) {
				subject = (Resource)value;
			}
			else {
				reportFatalError("Illegal subject value: " + value);
			}
		}
	}

	protected URI parsePredicate()
		throws IOException, RDFParseException, RDFHandlerException
	{
		// Check if the short-cut 'a' is used
		int c1 = readCodePoint();

		if (c1 == 'a') {
			int c2 = readCodePoint();

			if (TurtleUtil.isWhitespace(c2)) {
				// Short-cut is used, return the rdf:type URI
				return RDF.TYPE;
			}

			// Short-cut is not used, unread all characters
			unread(c2);
		}
		unread(c1);

		// Predicate is a normal resource
		Value predicate = parseValue();
		if (predicate instanceof URI) {
			return (URI)predicate;
		}
		else {
			reportFatalError("Illegal predicate value: " + predicate);
			return null;
		}
	}

	protected void parseObject()
		throws IOException, RDFParseException, RDFHandlerException
	{
		int c = peekCodePoint();

		if (c == '(') {
			object = parseCollection();
		}
		else if (c == '[') {
			object = parseImplicitBlank();
		}
		else {
			object = parseValue();
		}

		reportStatement(subject, predicate, object);
	}

	/**
	 * Parses a collection, e.g. <tt>( item1 item2 item3 )</tt>.
	 */
	protected Resource parseCollection()
		throws IOException, RDFParseException, RDFHandlerException
	{
		verifyCharacterOrFail(readCodePoint(), "(");

		int c = skipWSC();

		if (c == ')') {
			// Empty list
			readCodePoint();
			return RDF.NIL;
		}
		else {
			BNode listRoot = createBNode();

			// Remember current subject and predicate
			Resource oldSubject = subject;
			URI oldPredicate = predicate;

			// generated bNode becomes subject, predicate becomes rdf:first
			subject = listRoot;
			predicate = RDF.FIRST;

			parseObject();

			BNode bNode = listRoot;

			while (skipWSC() != ')') {
				// Create another list node and link it to the previous
				BNode newNode = createBNode();
				reportStatement(bNode, RDF.REST, newNode);

				// New node becomes the current
				subject = bNode = newNode;

				parseObject();
			}

			// Skip ')'
			readCodePoint();

			// Close the list
			reportStatement(bNode, RDF.REST, RDF.NIL);

			// Restore previous subject and predicate
			subject = oldSubject;
			predicate = oldPredicate;

			return listRoot;
		}
	}

	/**
	 * Parses an implicit blank node. This method parses the token <tt>[]</tt>
	 * and predicateObjectLists that are surrounded by square brackets.
	 */
	protected Resource parseImplicitBlank()
		throws IOException, RDFParseException, RDFHandlerException
	{
		verifyCharacterOrFail(readCodePoint(), "[");

		BNode bNode = createBNode();

		int c = readCodePoint();
		if (c != ']') {
			unread(c);

			// Remember current subject and predicate
			Resource oldSubject = subject;
			URI oldPredicate = predicate;

			// generated bNode becomes subject
			subject = bNode;

			// Enter recursion with nested predicate-object list
			skipWSC();

			parsePredicateObjectList();

			skipWSC();

			// Read closing bracket
			verifyCharacterOrFail(readCodePoint(), "]");

			// Restore previous subject and predicate
			subject = oldSubject;
			predicate = oldPredicate;
		}

		return bNode;
	}

	/**
	 * Parses an RDF value. This method parses uriref, qname, node ID, quoted
	 * literal, integer, double and boolean.
	 */
	protected Value parseValue()
		throws IOException, RDFParseException, RDFHandlerException
	{
		int c = peekCodePoint();

		if (c == '<') {
			// uriref, e.g. <foo://bar>
			return parseURI();
		}
		else if (c == ':' || TurtleUtil.isPrefixStartChar(c)) {
			// qname or boolean
			return parseQNameOrBoolean();
		}
		else if (c == '_') {
			// node ID, e.g. _:n1
			return parseNodeID();
		}
		else if (c == '"' || c == '\'') {
			// quoted literal, e.g. "foo" or """foo""" or 'foo' or '''foo'''
			return parseQuotedLiteral();
		}
		else if (ASCIIUtil.isNumber(c) || c == '.' || c == '+' || c == '-') {
			// integer or double, e.g. 123 or 1.2e3
			return parseNumber();
		}
		else if (c == -1) {
			throwEOFException();
			return null;
		}
		else {
			reportFatalError("Expected an RDF value here, found '" + new String(Character.toChars(c)) + "'");
			return null;
		}
	}

	/**
	 * Parses a quoted string, optionally followed by a language tag or datatype.
	 */
	protected Literal parseQuotedLiteral()
		throws IOException, RDFParseException, RDFHandlerException
	{
		String label = parseQuotedString();

		// Check for presence of a language tag or datatype
		int c = peekCodePoint();

		if (c == '@') {
			readCodePoint();

			// Read language
			StringBuilder lang = new StringBuilder(8);

			c = readCodePoint();
			if (c == -1) {
				throwEOFException();
			}

			boolean verifyLanguageTag = getParserConfig().get(BasicParserSettings.VERIFY_LANGUAGE_TAGS);
			if (verifyLanguageTag && !TurtleUtil.isLanguageStartChar(c)) {
				reportError("Expected a letter, found '" + new String(Character.toChars(c)) + "'",
						BasicParserSettings.VERIFY_LANGUAGE_TAGS);
			}

			lang.append(Character.toChars(c));

			c = readCodePoint();
			while (!TurtleUtil.isWhitespace(c)) {
				// SES-1887 : Flexibility introduced for SES-1985 and SES-1821 needs
				// to be counterbalanced against legitimate situations where Turtle
				// language tags do not need whitespace following the language tag
				if (c == '.' || c == ';' || c == ',' || c == ')' || c == ']' || c == -1) {
					break;
				}
				if (verifyLanguageTag && !TurtleUtil.isLanguageChar(c)) {
					reportError("Illegal language tag char: '" + new String(Character.toChars(c)) + "'",
							BasicParserSettings.VERIFY_LANGUAGE_TAGS);
				}
				lang.append(Character.toChars(c));
				c = readCodePoint();
			}

			unread(c);

			return createLiteral(label, lang.toString(), null, getLineNumber(), -1);
		}
		else if (c == '^') {
			readCodePoint();

			// next character should be another '^'
			verifyCharacterOrFail(readCodePoint(), "^");

			skipWSC();

			// Read datatype
			Value datatype = parseValue();
			if (datatype instanceof URI) {
				return createLiteral(label, null, (URI)datatype, getLineNumber(), -1);
			}
			else {
				reportFatalError("Illegal datatype value: " + datatype);
				return null;
			}
		}
		else {
			return createLiteral(label, null, null, getLineNumber(), -1);
		}
	}

	/**
	 * Parses a quoted string, which is either a "normal string" or a """long
	 * string""".
	 */
	protected String parseQuotedString()
		throws IOException, RDFParseException
	{
		String result = null;

		int c1 = readCodePoint();

		// First character should be '"' or "'"
		verifyCharacterOrFail(c1, "\"\'");

		// Check for long-string, which starts and ends with three double quotes
		int c2 = readCodePoint();
		int c3 = readCodePoint();

		if ((c1 == '"' && c2 == '"' && c3 == '"') || (c1 == '\'' && c2 == '\'' && c3 == '\'')) {
			// Long string
			result = parseLongString(c2);
		}
		else {
			// Normal string
			unread(c3);
			unread(c2);

			result = parseString(c1);
		}

		// Unescape any escape sequences
		try {
			result = TurtleUtil.decodeString(result);
		}
		catch (IllegalArgumentException e) {
			reportError(e.getMessage(), BasicParserSettings.VERIFY_DATATYPE_VALUES);
		}

		return result;
	}

	/**
	 * Parses a "normal string". This method requires that the opening character
	 * has already been parsed.
	 */
	protected String parseString(int closingCharacter)
		throws IOException, RDFParseException
	{
		StringBuilder sb = new StringBuilder(32);

		while (true) {
			int c = readCodePoint();

			if (c == closingCharacter) {
				break;
			}
			else if (c == -1) {
				throwEOFException();
			}

			sb.append(Character.toChars(c));

			if (c == '\\') {
				// This escapes the next character, which might be a '"'
				c = readCodePoint();
				if (c == -1) {
					throwEOFException();
				}
				sb.append(Character.toChars(c));
			}
		}

		return sb.toString();
	}

	/**
	 * Parses a """long string""". This method requires that the first three
	 * characters have already been parsed.
	 */
	protected String parseLongString(int closingCharacter)
		throws IOException, RDFParseException
	{
		StringBuilder sb = new StringBuilder(1024);

		int doubleQuoteCount = 0;
		int c;

		while (doubleQuoteCount < 3) {
			c = readCodePoint();

			if (c == -1) {
				throwEOFException();
			}
			else if (c == closingCharacter) {
				doubleQuoteCount++;
			}
			else {
				doubleQuoteCount = 0;
			}

			sb.append(Character.toChars(c));

			if (c == '\\') {
				// This escapes the next character, which might be a '"'
				c = readCodePoint();
				if (c == -1) {
					throwEOFException();
				}
				sb.append(Character.toChars(c));
			}
		}

		return sb.substring(0, sb.length() - 3);
	}

	protected Literal parseNumber()
		throws IOException, RDFParseException
	{
		StringBuilder value = new StringBuilder(8);
		URI datatype = XMLSchema.INTEGER;

		int c = readCodePoint();

		// read optional sign character
		if (c == '+' || c == '-') {
			value.append(Character.toChars(c));
			c = readCodePoint();
		}

		while (ASCIIUtil.isNumber(c)) {
			value.append(Character.toChars(c));
			c = readCodePoint();
		}

		if (c == '.' || c == 'e' || c == 'E') {

			// read optional fractional digits
			if (c == '.') {

				if (TurtleUtil.isWhitespace(peekCodePoint())) {
					// We're parsing an integer that did not have a space before the
					// period to end the statement
				}
				else {
					value.append(Character.toChars(c));

					c = readCodePoint();

					while (ASCIIUtil.isNumber(c)) {
						value.append(Character.toChars(c));
						c = readCodePoint();
					}

					if (value.length() == 1) {
						// We've only parsed a '.'
						reportFatalError("Object for statement missing");
					}

					// We're parsing a decimal or a double
					datatype = XMLSchema.DECIMAL;
				}
			}
			else {
				if (value.length() == 0) {
					// We've only parsed an 'e' or 'E'
					reportFatalError("Object for statement missing");
				}
			}

			// read optional exponent
			if (c == 'e' || c == 'E') {
				datatype = XMLSchema.DOUBLE;
				value.append(Character.toChars(c));

				c = readCodePoint();
				if (c == '+' || c == '-') {
					value.append(Character.toChars(c));
					c = readCodePoint();
				}

				if (!ASCIIUtil.isNumber(c)) {
					reportError("Exponent value missing", BasicParserSettings.VERIFY_DATATYPE_VALUES);
				}

				value.append(Character.toChars(c));

				c = readCodePoint();
				while (ASCIIUtil.isNumber(c)) {
					value.append(Character.toChars(c));
					c = readCodePoint();
				}
			}
		}

		// Unread last character, it isn't part of the number
		unread(c);

		// String label = value.toString();
		// if (datatype.equals(XMLSchema.INTEGER)) {
		// try {
		// label = XMLDatatypeUtil.normalizeInteger(label);
		// }
		// catch (IllegalArgumentException e) {
		// // Note: this should never happen because of the parse constraints
		// reportError("Illegal integer value: " + label);
		// }
		// }
		// return createLiteral(label, null, datatype);

		// Return result as a typed literal
		return createLiteral(value.toString(), null, datatype, getLineNumber(), -1);
	}

	protected URI parseURI()
		throws IOException, RDFParseException
	{
		StringBuilder uriBuf = new StringBuilder(100);

		// First character should be '<'
		int c = readCodePoint();
		verifyCharacterOrFail(c, "<");

		// Read up to the next '>' character
		while (true) {
			c = readCodePoint();

			if (c == '>') {
				break;
			}
			else if (c == -1) {
				throwEOFException();
			}

			if (c == ' ') {
				reportFatalError("IRI included an unencoded space: '" + c + "'");
			}

			uriBuf.append(Character.toChars(c));

			if (c == '\\') {
				// This escapes the next character, which might be a '>'
				c = readCodePoint();
				if (c == -1) {
					throwEOFException();
				}
				if (c != 'u' && c != 'U') {
					reportFatalError("IRI includes string escapes: '\\" + c + "'");
				}
				uriBuf.append(Character.toChars(c));
			}
		}

		if (c == '.') {
			reportFatalError("IRI must not end in a '.'");
		}

		String uri = uriBuf.toString();

		// Unescape any escape sequences
		try {
			// FIXME: The following decodes \n and similar in URIs, which should be
			// invalid according to test <turtle-syntax-bad-uri-04.ttl>
			uri = TurtleUtil.decodeString(uri);
		}
		catch (IllegalArgumentException e) {
			reportError(e.getMessage(), BasicParserSettings.VERIFY_DATATYPE_VALUES);
		}

		return super.resolveURI(uri);
	}

	/**
	 * Parses qnames and boolean values, which have equivalent starting
	 * characters.
	 */
	protected Value parseQNameOrBoolean()
		throws IOException, RDFParseException
	{
		// First character should be a ':' or a letter
		int c = readCodePoint();
		if (c == -1) {
			throwEOFException();
		}
		if (c != ':' && !TurtleUtil.isPrefixStartChar(c)) {
			reportError("Expected a ':' or a letter, found '" + new String(Character.toChars(c)) + "'",
					BasicParserSettings.VERIFY_RELATIVE_URIS);
		}

		String namespace = null;

		if (c == ':') {
			// qname using default namespace
			namespace = getNamespace("");
		}
		else {
			// c is the first letter of the prefix
			StringBuilder prefix = new StringBuilder(8);
			prefix.append(Character.toChars(c));

			int previousChar = c;
			c = readCodePoint();
			while (TurtleUtil.isPrefixChar(c)) {
				prefix.append(Character.toChars(c));
				previousChar = c;
				c = readCodePoint();
			}

			if (c != ':') {
				// prefix may actually be a boolean value
				String value = prefix.toString();

				if (value.equals("true") || value.equals("false")) {
<<<<<<< HEAD
=======
					unread(c);
>>>>>>> a679e6c0
					return createLiteral(value, null, XMLSchema.BOOLEAN, getLineNumber(), -1);
				}
			}
			else {
				if (previousChar == '.') {
					// '.' is a legal prefix name char, but can not appear at the end
					reportFatalError("prefix can not end with with '.'");
				}
			}

			verifyCharacterOrFail(c, ":");

			namespace = getNamespace(prefix.toString());
		}

		// c == ':', read optional local name
		StringBuilder localName = new StringBuilder(16);
		c = readCodePoint();
		if (TurtleUtil.isNameStartChar(c)) {
			if (c == '\\') {
				localName.append(readLocalEscapedChar());
			}
			else {
				localName.append(Character.toChars(c));
			}

			int previousChar = c;
			c = readCodePoint();
			while (TurtleUtil.isNameChar(c)) {
				if (c == '\\') {
					localName.append(readLocalEscapedChar());
				}
				else {
					localName.append(Character.toChars(c));
				}
				previousChar = c;
				c = readCodePoint();
			}

			// Unread last character
			unread(c);

			if (previousChar == '.') {
				// '.' is a legal name char, but can not appear at the end, so is
				// not actually part of the name
				unread(previousChar);
				localName.deleteCharAt(localName.length() - 1);
			}
		}
		else {
			// Unread last character
			unread(c);
		}

		String localNameString = localName.toString();

		for (int i = 0; i < localNameString.length(); i++) {
			if (localNameString.charAt(i) == '%') {
				if (i > localNameString.length() - 3 || !ASCIIUtil.isHex(localNameString.charAt(i + 1))
						|| !ASCIIUtil.isHex(localNameString.charAt(i + 2)))
				{
					reportFatalError("Found incomplete percent-encoded sequence: " + localNameString);
				}
			}
		}

		// if (c == '.') {
		// reportFatalError("Blank node identifier must not end in a '.'");
		// }

		// Note: namespace has already been resolved
		return createURI(namespace + localNameString);
	}

	private char readLocalEscapedChar()
		throws RDFParseException, IOException
	{
		int c = readCodePoint();

		if (TurtleUtil.isLocalEscapedChar(c)) {
			return (char)c;
		}
		else {
			throw new RDFParseException("found '" + new String(Character.toChars(c)) + "', expected one of: "
					+ Arrays.toString(TurtleUtil.LOCAL_ESCAPED_CHARS));
		}
	}

	/**
	 * Parses a blank node ID, e.g. <tt>_:node1</tt>.
	 */
	protected BNode parseNodeID()
		throws IOException, RDFParseException
	{
		// Node ID should start with "_:"
		verifyCharacterOrFail(readCodePoint(), "_");
		verifyCharacterOrFail(readCodePoint(), ":");

		// Read the node ID
		int c = readCodePoint();
		if (c == -1) {
			throwEOFException();
		}
<<<<<<< HEAD
		else if (!TurtleUtil.isBLANK_NODE_LABEL_StartChar(c)) {
			reportError("Expected a letter, found '" + (char)c + "'", BasicParserSettings.PRESERVE_BNODE_IDS);
=======
		else if (!TurtleUtil.isNameStartChar(c)) {
			reportError("Expected a letter, found '" + new String(Character.toChars(c)) + "'",
					BasicParserSettings.PRESERVE_BNODE_IDS);
>>>>>>> a679e6c0
		}

		StringBuilder name = new StringBuilder(32);
		name.append(Character.toChars(c));

		// Read all following letter and numbers, they are part of the name
		c = readCodePoint();

		// If we would never go into the loop we must unread now
		if (!TurtleUtil.isBLANK_NODE_LABEL_Char(c)) {
			unread(c);
		}

		while (TurtleUtil.isBLANK_NODE_LABEL_Char(c)) {
			int previous = c;
			c = readCodePoint();

			if (previous == '.' && (c == -1 || TurtleUtil.isWhitespace(c) || c == '<' || c == '_')) {
				unread(c);
				unread(previous);
				break;
			}
			name.append((char)previous);
			if (!TurtleUtil.isBLANK_NODE_LABEL_Char(c)) {
				unread(c);
			}
		}

		return createBNode(name.toString());
	}

	protected void reportStatement(Resource subj, URI pred, Value obj)
		throws RDFParseException, RDFHandlerException
	{
		Statement st = createStatement(subj, pred, obj);
		if (rdfHandler != null) {
			rdfHandler.handleStatement(st);
		}
	}

	/**
	 * Verifies that the supplied character code point <tt>codePoint</tt> is one
	 * of the expected characters specified in <tt>expected</tt>. This method
	 * will throw a <tt>ParseException</tt> if this is not the case.
	 */
	protected void verifyCharacterOrFail(int codePoint, String expected)
		throws RDFParseException
	{
		if (codePoint == -1) {
			throwEOFException();
		}

		final String supplied = new String(Character.toChars(codePoint));

		if (expected.indexOf(supplied) == -1) {
			StringBuilder msg = new StringBuilder(32);
			msg.append("Expected ");
			for (int i = 0; i < expected.length(); i++) {
				if (i > 0) {
					msg.append(" or ");
				}
				msg.append('\'');
				msg.append(expected.charAt(i));
				msg.append('\'');
			}
			msg.append(", found '");
			msg.append(supplied);
			msg.append("'");

			reportFatalError(msg.toString());
		}
	}

	/**
	 * Consumes any white space characters (space, tab, line feed, newline) and
	 * comments (#-style) from <tt>reader</tt>. After this method has been
	 * called, the first character that is returned by <tt>reader</tt> is either
	 * a non-ignorable character, or EOF. For convenience, this character is also
	 * returned by this method.
	 * 
	 * @return The next character code point that will be returned by
	 *         <tt>reader</tt>.
	 */
	protected int skipWSC()
		throws IOException, RDFHandlerException
	{
		int c = readCodePoint();
		while (TurtleUtil.isWhitespace(c) || c == '#') {
			if (c == '#') {
				processComment();
			}
			else if (c == '\n') {
				// we only count line feeds (LF), not carriage return (CR), as
				// normally a CR is immediately followed by a LF.
				lineNumber++;
			}
<<<<<<< HEAD

=======
>>>>>>> a679e6c0
			c = readCodePoint();
		}

		unread(c);

		return c;
	}

	/**
	 * Consumes characters from reader until the first EOL has been read. This
	 * line of text is then passed to the {@link #rdfHandler} as a comment.
	 */
	protected void processComment()
		throws IOException, RDFHandlerException
	{
		StringBuilder comment = new StringBuilder(64);
		int c = readCodePoint();
		while (c != -1 && c != 0xD && c != 0xA) {
<<<<<<< HEAD
			comment.append(Character.toChars(c));
=======
			comment.append((char)c);
>>>>>>> a679e6c0
			c = readCodePoint();
		}

		// c is equal to -1, \r or \n.
		// In case c is equal to \r, we should also read a following \n.
		if (c == 0xD) {
			c = readCodePoint();

			if (c != 0xA) {
				unread(c);
			}
		}
		if (rdfHandler != null) {
			rdfHandler.handleComment(comment.toString());
		}
		reportLocation();
	}

	/**
	 * Reads the next Unicode code point.
	 * 
	 * @return the next Unicode code point, or -1 if the end of the stream has
	 *         been reached.
	 * @throws IOException
	 */
	protected int readCodePoint()
		throws IOException
	{
		int next = reader.read();
		if (Character.isHighSurrogate((char)next)) {
			next = Character.toCodePoint((char)next, (char)reader.read());
		}
		return next;
	}

	/**
	 * Pushes back a single code point by copying it to the front of the buffer.
	 * After this method returns, a call to {@link #readCodePoint()} will return
	 * the same code point c again.
	 * 
	 * @param codePoint
	 *        a single Unicode code point.
	 * @throws IOException
	 */
	protected void unread(int codePoint)
		throws IOException
	{
		if (codePoint != -1) {
			if (Character.isSupplementaryCodePoint(codePoint)) {
				final char[] surrogatePair = Character.toChars(codePoint);
				reader.unread(surrogatePair);
			}
			else {
				reader.unread(codePoint);
			}
		}
	}

	/**
	 * Pushes back the supplied string by copying it to the front of the buffer.
	 * After this method returns, successive calls to {@link #readCodePoint()}
	 * will return the code points in the supplied string again, starting at the
	 * first in the String..
	 * 
	 * @param string
	 *        the string to un-read.
	 * @throws IOException
	 */
	protected void unread(String string)
		throws IOException
	{
		for (int i = string.codePointCount(0, string.length()); i >= 1; i--) {
			final int codePoint = string.codePointBefore(i);
			if (Character.isSupplementaryCodePoint(codePoint)) {
				final char[] surrogatePair = Character.toChars(codePoint);
				reader.unread(surrogatePair);
			}
			else {
				reader.unread(codePoint);
			}
		}
	}

	/**
	 * Peeks at the next Unicode code point without advancing the reader, and
	 * returns its value.
	 * 
	 * @return the next Unicode code point, or -1 if the end of the stream has
	 *         been reached.
	 * @throws IOException
	 */
	protected int peekCodePoint()
		throws IOException
	{
		int result = readCodePoint();
		unread(result);
		return result;
	}

	protected void reportLocation() {
		reportLocation(getLineNumber(), -1);
	}

	/**
	 * Overrides {@link RDFParserBase#reportWarning(String, RioSetting)}, adding line number
	 * information to the error.
	 */
	@Override
	protected void reportWarning(String msg) {
		reportWarning(msg, getLineNumber(), -1);
	}

	/**
<<<<<<< HEAD
	 * Overrides {@link RDFParserBase#reportError(String, RioSetting)}, adding
	 * line number information to the error.
=======
	 * Overrides {@link RDFParserBase#reportError(String, RioSetting)}, adding line number
	 * information to the error.
>>>>>>> a679e6c0
	 */
	@Override
	protected void reportError(String msg, RioSetting<Boolean> setting)
		throws RDFParseException
	{
		reportError(msg, getLineNumber(), -1, setting);
	}

	/**
	 * Overrides {@link RDFParserBase#reportFatalError(String)}, adding line
	 * number information to the error.
	 */
	@Override
	protected void reportFatalError(String msg)
		throws RDFParseException
	{
		reportFatalError(msg, getLineNumber(), -1);
	}

	/**
	 * Overrides {@link RDFParserBase#reportFatalError(Exception)}, adding line
	 * number information to the error.
	 */
	@Override
	protected void reportFatalError(Exception e)
		throws RDFParseException
	{
		reportFatalError(e, getLineNumber(), -1);
	}

	protected void throwEOFException()
		throws RDFParseException
	{
		throw new RDFParseException("Unexpected end of file");
	}

	private int getLineNumber() {
		return lineNumber;
	}
}<|MERGE_RESOLUTION|>--- conflicted
+++ resolved
@@ -87,8 +87,6 @@
 
 	private int lineNumber = 1;
 
-	private int lineNumber = 1;
-
 	/*--------------*
 	 * Constructors *
 	 *--------------*/
@@ -1051,10 +1049,7 @@
 				String value = prefix.toString();
 
 				if (value.equals("true") || value.equals("false")) {
-<<<<<<< HEAD
-=======
 					unread(c);
->>>>>>> a679e6c0
 					return createLiteral(value, null, XMLSchema.BOOLEAN, getLineNumber(), -1);
 				}
 			}
@@ -1158,14 +1153,8 @@
 		if (c == -1) {
 			throwEOFException();
 		}
-<<<<<<< HEAD
 		else if (!TurtleUtil.isBLANK_NODE_LABEL_StartChar(c)) {
 			reportError("Expected a letter, found '" + (char)c + "'", BasicParserSettings.PRESERVE_BNODE_IDS);
-=======
-		else if (!TurtleUtil.isNameStartChar(c)) {
-			reportError("Expected a letter, found '" + new String(Character.toChars(c)) + "'",
-					BasicParserSettings.PRESERVE_BNODE_IDS);
->>>>>>> a679e6c0
 		}
 
 		StringBuilder name = new StringBuilder(32);
@@ -1262,10 +1251,7 @@
 				// normally a CR is immediately followed by a LF.
 				lineNumber++;
 			}
-<<<<<<< HEAD
-
-=======
->>>>>>> a679e6c0
+
 			c = readCodePoint();
 		}
 
@@ -1284,11 +1270,7 @@
 		StringBuilder comment = new StringBuilder(64);
 		int c = readCodePoint();
 		while (c != -1 && c != 0xD && c != 0xA) {
-<<<<<<< HEAD
 			comment.append(Character.toChars(c));
-=======
-			comment.append((char)c);
->>>>>>> a679e6c0
 			c = readCodePoint();
 		}
 
@@ -1393,7 +1375,7 @@
 	}
 
 	/**
-	 * Overrides {@link RDFParserBase#reportWarning(String, RioSetting)}, adding line number
+	 * Overrides {@link RDFParserBase#reportWarning(String)}, adding line number
 	 * information to the error.
 	 */
 	@Override
@@ -1402,13 +1384,8 @@
 	}
 
 	/**
-<<<<<<< HEAD
 	 * Overrides {@link RDFParserBase#reportError(String, RioSetting)}, adding
 	 * line number information to the error.
-=======
-	 * Overrides {@link RDFParserBase#reportError(String, RioSetting)}, adding line number
-	 * information to the error.
->>>>>>> a679e6c0
 	 */
 	@Override
 	protected void reportError(String msg, RioSetting<Boolean> setting)
