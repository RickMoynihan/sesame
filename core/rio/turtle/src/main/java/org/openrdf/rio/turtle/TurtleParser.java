/* 
 * Licensed to Aduna under one or more contributor license agreements.  
 * See the NOTICE.txt file distributed with this work for additional 
 * information regarding copyright ownership. 
 *
 * Aduna licenses this file to you under the terms of the Aduna BSD 
 * License (the "License"); you may not use this file except in compliance 
 * with the License. See the LICENSE.txt file distributed with this work 
 * for the full License.
 *
 * Unless required by applicable law or agreed to in writing, software 
 * distributed under the License is distributed on an "AS IS" BASIS, 
 * WITHOUT WARRANTIES OR CONDITIONS OF ANY KIND, either express or 
 * implied. See the License for the specific language governing permissions
 * and limitations under the License.
 */
package org.openrdf.rio.turtle;

import java.io.IOException;
import java.io.InputStream;
import java.io.InputStreamReader;
import java.io.LineNumberReader;
import java.io.PushbackReader;
import java.io.Reader;
import java.io.UnsupportedEncodingException;
import java.util.Arrays;
import java.util.Collection;
import java.util.HashSet;
import java.util.Set;

import org.apache.commons.io.input.BOMInputStream;

import info.aduna.text.ASCIIUtil;

import org.openrdf.model.BNode;
import org.openrdf.model.Literal;
import org.openrdf.model.Resource;
import org.openrdf.model.Statement;
import org.openrdf.model.URI;
import org.openrdf.model.Value;
import org.openrdf.model.ValueFactory;
import org.openrdf.model.impl.ValueFactoryImpl;
import org.openrdf.model.vocabulary.RDF;
import org.openrdf.model.vocabulary.XMLSchema;
import org.openrdf.rio.RDFFormat;
import org.openrdf.rio.RDFHandlerException;
import org.openrdf.rio.RDFParseException;
import org.openrdf.rio.RioSetting;
import org.openrdf.rio.helpers.BasicParserSettings;
import org.openrdf.rio.helpers.RDFParserBase;
import org.openrdf.rio.helpers.TurtleParserSettings;

/**
 * RDF parser for <a href="http://www.dajobe.org/2004/01/turtle/">Turtle</a>
 * files. This parser is not thread-safe, therefore its public methods are
 * synchronized.
 * <p>
 * This implementation is based on the 2006/01/02 version of the Turtle
 * specification, with slight deviations:
 * <ul>
 * <li>Normalization of integer, floating point and boolean values is dependent
 * on the specified datatype handling. According to the specification, integers
 * and booleans should be normalized, but floats don't.</li>
 * <li>Comments can be used anywhere in the document, and extend to the end of
 * the line. The Turtle grammar doesn't allow comments to be used inside triple
 * constructs that extend over multiple lines, but the author's own parser
 * deviates from this too.</li>
 * <li>The localname part of a prefixed named is allowed to start with a number
 * (cf. <a href="http://www.w3.org/TR/turtle/">the W3C Turtle Working
 * Draft</a>).</li>
 * </ul>
 * 
 * @author Arjohn Kampman
 */
public class TurtleParser extends RDFParserBase {

	/*-----------*
	 * Variables *
	 *-----------*/

	private LineNumberReader lineReader;

	private PushbackReader reader;

	protected Resource subject;

	protected URI predicate;

	protected Value object;

	/*--------------*
	 * Constructors *
	 *--------------*/

	/**
	 * Creates a new TurtleParser that will use a {@link ValueFactoryImpl} to
	 * create RDF model objects.
	 */
	public TurtleParser() {
		super();
	}

	/**
	 * Creates a new TurtleParser that will use the supplied ValueFactory to
	 * create RDF model objects.
	 * 
	 * @param valueFactory
	 *        A ValueFactory.
	 */
	public TurtleParser(ValueFactory valueFactory) {
		super(valueFactory);
	}

	/*---------*
	 * Methods *
	 *---------*/

	public RDFFormat getRDFFormat() {
		return RDFFormat.TURTLE;
	}

	@Override
	public Collection<RioSetting<?>> getSupportedSettings() {
		Set<RioSetting<?>> result = new HashSet<RioSetting<?>>(super.getSupportedSettings());
		result.add(TurtleParserSettings.CASE_INSENSITIVE_DIRECTIVES);
		return result;
	}

	/**
	 * Implementation of the <tt>parse(InputStream, String)</tt> method defined
	 * in the RDFParser interface.
	 * 
	 * @param in
	 *        The InputStream from which to read the data, must not be
	 *        <tt>null</tt>. The InputStream is supposed to contain UTF-8 encoded
	 *        Unicode characters, as per the Turtle specification.
	 * @param baseURI
	 *        The URI associated with the data in the InputStream, must not be
	 *        <tt>null</tt>.
	 * @throws IOException
	 *         If an I/O error occurred while data was read from the InputStream.
	 * @throws RDFParseException
	 *         If the parser has found an unrecoverable parse error.
	 * @throws RDFHandlerException
	 *         If the configured statement handler encountered an unrecoverable
	 *         error.
	 * @throws IllegalArgumentException
	 *         If the supplied input stream or base URI is <tt>null</tt>.
	 */
	public synchronized void parse(InputStream in, String baseURI)
		throws IOException, RDFParseException, RDFHandlerException
	{
		if (in == null) {
			throw new IllegalArgumentException("Input stream must not be 'null'");
		}
		// Note: baseURI will be checked in parse(Reader, String)

		try {
			parse(new InputStreamReader(new BOMInputStream(in, false), "UTF-8"), baseURI);
		}
		catch (UnsupportedEncodingException e) {
			// Every platform should support the UTF-8 encoding...
			throw new RuntimeException(e);
		}
	}

	/**
	 * Implementation of the <tt>parse(Reader, String)</tt> method defined in the
	 * RDFParser interface.
	 * 
	 * @param reader
	 *        The Reader from which to read the data, must not be <tt>null</tt>.
	 * @param baseURI
	 *        The URI associated with the data in the Reader, must not be
	 *        <tt>null</tt>.
	 * @throws IOException
	 *         If an I/O error occurred while data was read from the InputStream.
	 * @throws RDFParseException
	 *         If the parser has found an unrecoverable parse error.
	 * @throws RDFHandlerException
	 *         If the configured statement handler encountered an unrecoverable
	 *         error.
	 * @throws IllegalArgumentException
	 *         If the supplied reader or base URI is <tt>null</tt>.
	 */
	public synchronized void parse(Reader reader, String baseURI)
		throws IOException, RDFParseException, RDFHandlerException
	{
		if (reader == null) {
			throw new IllegalArgumentException("Reader must not be 'null'");
		}
		if (baseURI == null) {
			throw new IllegalArgumentException("base URI must not be 'null'");
		}

		if (rdfHandler != null) {
			rdfHandler.startRDF();
		}

		lineReader = new LineNumberReader(reader);
		// Start counting lines at 1:
		lineReader.setLineNumber(1);

		// Allow at most 8 characters to be pushed back:
		this.reader = new PushbackReader(lineReader, 8);

		// Store normalized base URI
		setBaseURI(baseURI);

		reportLocation();

		try {
			int c = skipWSC();

			while (c != -1) {
				parseStatement();
				c = skipWSC();
			}
		}
		finally {
			clear();
		}

		if (rdfHandler != null) {
			rdfHandler.endRDF();
		}
	}

	protected void parseStatement()
		throws IOException, RDFParseException, RDFHandlerException
	{

		StringBuilder sb = new StringBuilder(8);

		int c;
		// longest valid directive @prefix
		do {
			c = read();
			if (c == -1 || TurtleUtil.isWhitespace(c)) {
				unread(c);
				break;
			}
			sb.append((char)c);
		}
		while (sb.length() < 8);

		String directive = sb.toString();

		if (directive.startsWith("@") || directive.equalsIgnoreCase("prefix")
				|| directive.equalsIgnoreCase("base"))
		{
			parseDirective(directive);
			skipWSC();
			// SPARQL BASE and PREFIX lines do not end in .
			if (directive.startsWith("@")) {
				verifyCharacterOrFail(read(), ".");
			}
		}
		else {
			unread(directive);
			parseTriples();
			skipWSC();
			verifyCharacterOrFail(read(), ".");
		}
	}

	protected void parseDirective(String directive)
		throws IOException, RDFParseException, RDFHandlerException
	{
		if (directive.length() >= 7 && directive.substring(0, 7).equals("@prefix")) {
			if (directive.length() > 7) {
				unread(directive.substring(7));
			}
			parsePrefixID();
		}
		else if (directive.length() >= 5 && directive.substring(0, 5).equals("@base")) {
			if (directive.length() > 5) {
				unread(directive.substring(5));
			}
			parseBase();
		}
		else if (directive.length() >= 6 && directive.substring(0, 6).equalsIgnoreCase("prefix")) {
			// SPARQL doesn't require whitespace after directive, so must unread if
			// we found part of the prefixID
			if (directive.length() > 6) {
				unread(directive.substring(6));
			}
			parsePrefixID();
		}
		else if ((directive.length() >= 4 && directive.substring(0, 4).equalsIgnoreCase("base"))) {
			if (directive.length() > 4) {
				unread(directive.substring(4));
			}
			parseBase();
		}
		else if (directive.length() >= 7 && directive.substring(0, 7).equalsIgnoreCase("@prefix")) {
			if (!this.getParserConfig().get(TurtleParserSettings.CASE_INSENSITIVE_DIRECTIVES)) {
				reportFatalError("Cannot strictly support case-insensitive @prefix directive in compliance mode.");
			}
			if (directive.length() > 7) {
				unread(directive.substring(7));
			}
			parsePrefixID();
		}
		else if (directive.length() >= 5 && directive.substring(0, 5).equalsIgnoreCase("@base")) {
			if (!this.getParserConfig().get(TurtleParserSettings.CASE_INSENSITIVE_DIRECTIVES)) {
				reportFatalError("Cannot strictly support case-insensitive @base directive in compliance mode.");
			}
			if (directive.length() > 5) {
				unread(directive.substring(5));
			}
			parseBase();
		}
		else if (directive.length() == 0) {
			reportFatalError("Directive name is missing, expected @prefix or @base");
		}
		else {
			reportFatalError("Unknown directive \"" + directive + "\"");
		}
	}

	protected void parsePrefixID()
		throws IOException, RDFParseException, RDFHandlerException
	{
		skipWSC();

		// Read prefix ID (e.g. "rdf:" or ":")
		StringBuilder prefixID = new StringBuilder(8);

		while (true) {
			int c = read();

			if (c == ':') {
				unread(c);
				break;
			}
			else if (TurtleUtil.isWhitespace(c)) {
				break;
			}
			else if (c == -1) {
				throwEOFException();
			}

			prefixID.append((char)c);
		}

		skipWSC();

		verifyCharacterOrFail(read(), ":");

		skipWSC();

		// Read the namespace URI
		URI namespace = parseURI();

		// Store and report this namespace mapping
		String prefixStr = prefixID.toString();
		String namespaceStr = namespace.toString();

		setNamespace(prefixStr, namespaceStr);

		if (rdfHandler != null) {
			rdfHandler.handleNamespace(prefixStr, namespaceStr);
		}
	}

	protected void parseBase()
		throws IOException, RDFParseException, RDFHandlerException
	{
		skipWSC();

		URI baseURI = parseURI();

		setBaseURI(baseURI.toString());
	}

	protected void parseTriples()
		throws IOException, RDFParseException, RDFHandlerException
	{
		int c = peek();

		// If the first character is an open bracket we need to decide which of
		// the two parsing methods for blank nodes to use
		if (c == '[') {
			c = read();
			skipWSC();
			c = peek();
			if (c == ']') {
				c = read();
				subject = createBNode();
				skipWSC();
				parsePredicateObjectList();
			}
			else {
				unread('[');
				subject = parseImplicitBlank();
			}
			skipWSC();
			c = peek();

			// if this is not the end of the statement, recurse into the list of
			// predicate and objects, using the subject parsed above as the subject
			// of the statement.
			if (c != '.') {
				parsePredicateObjectList();
			}
		}
		else {
			parseSubject();
			skipWSC();
			parsePredicateObjectList();
		}

		subject = null;
		predicate = null;
		object = null;
	}

	protected void parsePredicateObjectList()
		throws IOException, RDFParseException, RDFHandlerException
	{
		predicate = parsePredicate();

		skipWSC();

		parseObjectList();

		while (skipWSC() == ';') {
			read();

			int c = skipWSC();

			if (c == '.' || // end of triple
					c == ']' || c == '}') // end of predicateObjectList inside blank
													// node
			{
				break;
			}
			else if (c == ';') {
				// empty predicateObjectList, skip to next
				continue;
			}

			predicate = parsePredicate();

			skipWSC();

			parseObjectList();
		}
	}

	protected void parseObjectList()
		throws IOException, RDFParseException, RDFHandlerException
	{
		parseObject();

		while (skipWSC() == ',') {
			read();
			skipWSC();
			parseObject();
		}
	}

	protected void parseSubject()
		throws IOException, RDFParseException, RDFHandlerException
	{
		int c = peek();

		if (c == '(') {
			subject = parseCollection();
		}
		else if (c == '[') {
			subject = parseImplicitBlank();
		}
		else {
			Value value = parseValue();

			if (value instanceof Resource) {
				subject = (Resource)value;
			}
			else {
				reportFatalError("Illegal subject value: " + value);
			}
		}
	}

	protected URI parsePredicate()
		throws IOException, RDFParseException, RDFHandlerException
	{
		// Check if the short-cut 'a' is used
		int c1 = read();

		if (c1 == 'a') {
			int c2 = read();

			if (TurtleUtil.isWhitespace(c2)) {
				// Short-cut is used, return the rdf:type URI
				return RDF.TYPE;
			}

			// Short-cut is not used, unread all characters
			unread(c2);
		}
		unread(c1);

		// Predicate is a normal resource
		Value predicate = parseValue();
		if (predicate instanceof URI) {
			return (URI)predicate;
		}
		else {
			reportFatalError("Illegal predicate value: " + predicate);
			return null;
		}
	}

	protected void parseObject()
		throws IOException, RDFParseException, RDFHandlerException
	{
		int c = peek();

		if (c == '(') {
			object = parseCollection();
		}
		else if (c == '[') {
			object = parseImplicitBlank();
		}
		else {
			object = parseValue();
		}

		reportStatement(subject, predicate, object);
	}

	/**
	 * Parses a collection, e.g. <tt>( item1 item2 item3 )</tt>.
	 */
	protected Resource parseCollection()
		throws IOException, RDFParseException, RDFHandlerException
	{
		verifyCharacterOrFail(read(), "(");

		int c = skipWSC();

		if (c == ')') {
			// Empty list
			read();
			return RDF.NIL;
		}
		else {
			BNode listRoot = createBNode();

			// Remember current subject and predicate
			Resource oldSubject = subject;
			URI oldPredicate = predicate;

			// generated bNode becomes subject, predicate becomes rdf:first
			subject = listRoot;
			predicate = RDF.FIRST;

			parseObject();

			BNode bNode = listRoot;

			while (skipWSC() != ')') {
				// Create another list node and link it to the previous
				BNode newNode = createBNode();
				reportStatement(bNode, RDF.REST, newNode);

				// New node becomes the current
				subject = bNode = newNode;

				parseObject();
			}

			// Skip ')'
			read();

			// Close the list
			reportStatement(bNode, RDF.REST, RDF.NIL);

			// Restore previous subject and predicate
			subject = oldSubject;
			predicate = oldPredicate;

			return listRoot;
		}
	}

	/**
	 * Parses an implicit blank node. This method parses the token <tt>[]</tt>
	 * and predicateObjectLists that are surrounded by square brackets.
	 */
	protected Resource parseImplicitBlank()
		throws IOException, RDFParseException, RDFHandlerException
	{
		verifyCharacterOrFail(read(), "[");

		BNode bNode = createBNode();

		int c = read();
		if (c != ']') {
			unread(c);

			// Remember current subject and predicate
			Resource oldSubject = subject;
			URI oldPredicate = predicate;

			// generated bNode becomes subject
			subject = bNode;

			// Enter recursion with nested predicate-object list
			skipWSC();

			parsePredicateObjectList();

			skipWSC();

			// Read closing bracket
			verifyCharacterOrFail(read(), "]");

			// Restore previous subject and predicate
			subject = oldSubject;
			predicate = oldPredicate;
		}

		return bNode;
	}

	/**
	 * Parses an RDF value. This method parses uriref, qname, node ID, quoted
	 * literal, integer, double and boolean.
	 */
	protected Value parseValue()
		throws IOException, RDFParseException, RDFHandlerException
	{
		int c = peek();

		if (c == '<') {
			// uriref, e.g. <foo://bar>
			return parseURI();
		}
		else if (c == ':' || TurtleUtil.isPrefixStartChar(c)) {
			// qname or boolean
			return parseQNameOrBoolean();
		}
		else if (c == '_') {
			// node ID, e.g. _:n1
			return parseNodeID();
		}
		else if (c == '"' || c == '\'') {
			// quoted literal, e.g. "foo" or """foo""" or 'foo' or '''foo'''
			return parseQuotedLiteral();
		}
		else if (ASCIIUtil.isNumber(c) || c == '.' || c == '+' || c == '-') {
			// integer or double, e.g. 123 or 1.2e3
			return parseNumber();
		}
		else if (c == -1) {
			throwEOFException();
			return null;
		}
		else {
			reportFatalError("Expected an RDF value here, found '" + (char)c + "'");
			return null;
		}
	}

	/**
	 * Parses a quoted string, optionally followed by a language tag or datatype.
	 */
	protected Literal parseQuotedLiteral()
		throws IOException, RDFParseException, RDFHandlerException
	{
		String label = parseQuotedString();

		// Check for presence of a language tag or datatype
		int c = peek();

		if (c == '@') {
			read();

			// Read language
			StringBuilder lang = new StringBuilder(8);

			c = read();
			if (c == -1) {
				throwEOFException();
			}

			boolean verifyLanguageTag = getParserConfig().get(BasicParserSettings.VERIFY_LANGUAGE_TAGS);
			if (verifyLanguageTag && !TurtleUtil.isLanguageStartChar(c)) {
				reportError("Expected a letter, found '" + (char)c + "'",
						BasicParserSettings.VERIFY_LANGUAGE_TAGS);
			}

			lang.append((char)c);

			c = read();
			while (!TurtleUtil.isWhitespace(c)) {
				// SES-1887 : Flexibility introduced for SES-1985 and SES-1821 needs
				// to be counterbalanced against legitimate situations where Turtle
				// language tags do not need whitespace following the language tag
				if (c == '.' || c == ';' || c == ',' || c == ')' || c == ']' || c == -1) {
					break;
				}
				if (verifyLanguageTag && !TurtleUtil.isLanguageChar(c)) {
					reportError("Illegal language tag char: '" + (char)c + "'",
							BasicParserSettings.VERIFY_LANGUAGE_TAGS);
				}
				lang.append((char)c);
				c = read();
			}

			unread(c);

			return createLiteral(label, lang.toString(), null, lineReader.getLineNumber(), -1);
		}
		else if (c == '^') {
			read();

			// next character should be another '^'
			verifyCharacterOrFail(read(), "^");

			skipWSC();

			// Read datatype
			Value datatype = parseValue();
			if (datatype instanceof URI) {
				return createLiteral(label, null, (URI)datatype, lineReader.getLineNumber(), -1);
			}
			else {
				reportFatalError("Illegal datatype value: " + datatype);
				return null;
			}
		}
		else {
			return createLiteral(label, null, null, lineReader.getLineNumber(), -1);
		}
	}

	/**
	 * Parses a quoted string, which is either a "normal string" or a """long
	 * string""".
	 */
	protected String parseQuotedString()
		throws IOException, RDFParseException
	{
		String result = null;

		int c1 = read();

		// First character should be '"' or "'"
		verifyCharacterOrFail(c1, "\"\'");

		// Check for long-string, which starts and ends with three double quotes
		int c2 = read();
		int c3 = read();

		if ((c1 == '"' && c2 == '"' && c3 == '"') || (c1 == '\'' && c2 == '\'' && c3 == '\'')) {
			// Long string
			result = parseLongString(c2);
		}
		else {
			// Normal string
			unread(c3);
			unread(c2);

			result = parseString(c1);
		}

		// Unescape any escape sequences
		try {
			result = TurtleUtil.decodeString(result);
		}
		catch (IllegalArgumentException e) {
			reportError(e.getMessage(), BasicParserSettings.VERIFY_DATATYPE_VALUES);
		}

		return result;
	}

	/**
	 * Parses a "normal string". This method requires that the opening character
	 * has already been parsed.
	 */
	protected String parseString(int closingCharacter)
		throws IOException, RDFParseException
	{
		StringBuilder sb = new StringBuilder(32);

		while (true) {
			int c = read();

			if (c == closingCharacter) {
				break;
			}
			else if (c == -1) {
				throwEOFException();
			}

			sb.append((char)c);

			if (c == '\\') {
				// This escapes the next character, which might be a '"'
				c = read();
				if (c == -1) {
					throwEOFException();
				}
				sb.append((char)c);
			}
		}

		return sb.toString();
	}

	/**
	 * Parses a """long string""". This method requires that the first three
	 * characters have already been parsed.
	 */
	protected String parseLongString(int closingCharacter)
		throws IOException, RDFParseException
	{
		StringBuilder sb = new StringBuilder(1024);

		int doubleQuoteCount = 0;
		int c;

		while (doubleQuoteCount < 3) {
			c = read();

			if (c == -1) {
				throwEOFException();
			}
			else if (c == closingCharacter) {
				doubleQuoteCount++;
			}
			else {
				doubleQuoteCount = 0;
			}

			sb.append((char)c);

			if (c == '\\') {
				// This escapes the next character, which might be a '"'
				c = read();
				if (c == -1) {
					throwEOFException();
				}
				sb.append((char)c);
			}
		}

		return sb.substring(0, sb.length() - 3);
	}

	protected Literal parseNumber()
		throws IOException, RDFParseException
	{
		StringBuilder value = new StringBuilder(8);
		URI datatype = XMLSchema.INTEGER;

		int c = read();

		// read optional sign character
		if (c == '+' || c == '-') {
			value.append((char)c);
			c = read();
		}

		while (ASCIIUtil.isNumber(c)) {
			value.append((char)c);
			c = read();
		}

		if (c == '.' || c == 'e' || c == 'E') {

			// read optional fractional digits
			if (c == '.') {

				if (TurtleUtil.isWhitespace(peek())) {
					// We're parsing an integer that did not have a space before the
					// period to end the statement
				}
				else {
					value.append((char)c);

					c = read();

					while (ASCIIUtil.isNumber(c)) {
						value.append((char)c);
						c = read();
					}

					if (value.length() == 1) {
						// We've only parsed a '.'
						reportFatalError("Object for statement missing");
					}

					// We're parsing a decimal or a double
					datatype = XMLSchema.DECIMAL;
				}
			}
			else {
				if (value.length() == 0) {
					// We've only parsed an 'e' or 'E'
					reportFatalError("Object for statement missing");
				}
			}

			// read optional exponent
			if (c == 'e' || c == 'E') {
				datatype = XMLSchema.DOUBLE;
				value.append((char)c);

				c = read();
				if (c == '+' || c == '-') {
					value.append((char)c);
					c = read();
				}

				if (!ASCIIUtil.isNumber(c)) {
					reportError("Exponent value missing", BasicParserSettings.VERIFY_DATATYPE_VALUES);
				}

				value.append((char)c);

				c = read();
				while (ASCIIUtil.isNumber(c)) {
					value.append((char)c);
					c = read();
				}
			}
		}

		// Unread last character, it isn't part of the number
		unread(c);

		// String label = value.toString();
		// if (datatype.equals(XMLSchema.INTEGER)) {
		// try {
		// label = XMLDatatypeUtil.normalizeInteger(label);
		// }
		// catch (IllegalArgumentException e) {
		// // Note: this should never happen because of the parse constraints
		// reportError("Illegal integer value: " + label);
		// }
		// }
		// return createLiteral(label, null, datatype);

		// Return result as a typed literal
		return createLiteral(value.toString(), null, datatype, lineReader.getLineNumber(), -1);
	}

	protected URI parseURI()
		throws IOException, RDFParseException
	{
		StringBuilder uriBuf = new StringBuilder(100);

		// First character should be '<'
		int c = read();
		verifyCharacterOrFail(c, "<");

		// Read up to the next '>' character
		while (true) {
			c = read();

			if (c == '>') {
				break;
			}
			else if (c == -1) {
				throwEOFException();
			}

			if (c == ' ') {
				reportFatalError("IRI included an unencoded space: '" + c + "'");
			}

			uriBuf.append((char)c);

			if (c == '\\') {
				// This escapes the next character, which might be a '>'
				c = read();
				if (c == -1) {
					throwEOFException();
				}
				if (c != 'u' && c != 'U') {
					reportFatalError("IRI includes string escapes: '\\" + c + "'");
				}
				uriBuf.append((char)c);
			}
		}

		if (c == '.') {
			reportFatalError("IRI must not end in a '.'");
		}

		String uri = uriBuf.toString();

		// Unescape any escape sequences
		try {
			// FIXME: The following decodes \n and similar in URIs, which should be
			// invalid according to test <turtle-syntax-bad-uri-04.ttl>
			uri = TurtleUtil.decodeString(uri);
		}
		catch (IllegalArgumentException e) {
			reportError(e.getMessage(), BasicParserSettings.VERIFY_DATATYPE_VALUES);
		}

		return super.resolveURI(uri);
	}

	/**
	 * Parses qnames and boolean values, which have equivalent starting
	 * characters.
	 */
	protected Value parseQNameOrBoolean()
		throws IOException, RDFParseException
	{
		// First character should be a ':' or a letter
		int c = read();
		if (c == -1) {
			throwEOFException();
		}
		if (c != ':' && !TurtleUtil.isPrefixStartChar(c)) {
			reportError("Expected a ':' or a letter, found '" + (char)c + "'",
					BasicParserSettings.VERIFY_RELATIVE_URIS);
		}

		String namespace = null;

		if (c == ':') {
			// qname using default namespace
			namespace = getNamespace("");
		}
		else {
			// c is the first letter of the prefix
			StringBuilder prefix = new StringBuilder(8);
			prefix.append((char)c);

			int previousChar = c;
			c = read();
			while (TurtleUtil.isPrefixChar(c)) {
				prefix.append((char)c);
				previousChar = c;
				c = read();
			}

			if (c != ':') {
				// prefix may actually be a boolean value
				String value = prefix.toString();

				if (value.equals("true") || value.equals("false")) {
					return createLiteral(value, null, XMLSchema.BOOLEAN, lineReader.getLineNumber(), -1);
				}
			}
			else {
				if (previousChar == '.') {
					// '.' is a legal prefix name char, but can not appear at the end
					reportFatalError("prefix can not end with with '.'");
				}
			}

			verifyCharacterOrFail(c, ":");

			namespace = getNamespace(prefix.toString());
		}

		// c == ':', read optional local name
		StringBuilder localName = new StringBuilder(16);
		c = read();
		if (TurtleUtil.isNameStartChar(c)) {
			if (c == '\\') {
				localName.append(readLocalEscapedChar());
			}
			else {
				localName.append((char)c);
			}

			int previousChar = c;
			c = read();
			while (TurtleUtil.isNameChar(c)) {
				if (c == '\\') {
					localName.append(readLocalEscapedChar());
				}
				else {
					localName.append((char)c);
				}
				previousChar = c;
				c = read();
			}

			// Unread last character
			unread(c);

			if (previousChar == '.') {
				// '.' is a legal name char, but can not appear at the end, so is
				// not actually part of the name
				unread(previousChar);
				localName.deleteCharAt(localName.length() - 1);
			}
		}
		else {
			// Unread last character
			unread(c);
		}

		String localNameString = localName.toString();

		for (int i = 0; i < localNameString.length(); i++) {
			if (localNameString.charAt(i) == '%') {
				if (i > localNameString.length() - 3 || !ASCIIUtil.isHex(localNameString.charAt(i + 1))
						|| !ASCIIUtil.isHex(localNameString.charAt(i + 2)))
				{
					reportFatalError("Found incomplete percent-encoded sequence: " + localNameString);
				}
			}
		}

		// if (c == '.') {
		// reportFatalError("Blank node identifier must not end in a '.'");
		// }

		// Note: namespace has already been resolved
		return createURI(namespace + localNameString);
	}

	private char readLocalEscapedChar()
		throws RDFParseException, IOException
	{
		int c = read();

		if (TurtleUtil.isLocalEscapedChar(c)) {
			return (char)c;
		}
		else {
			throw new RDFParseException("found '" + (char)c + "', expected one of: "
					+ Arrays.toString(TurtleUtil.LOCAL_ESCAPED_CHARS));
		}
	}

	/**
	 * Parses a blank node ID, e.g. <tt>_:node1</tt>.
	 */
	protected BNode parseNodeID()
		throws IOException, RDFParseException
	{
		// Node ID should start with "_:"
		verifyCharacterOrFail(read(), "_");
		verifyCharacterOrFail(read(), ":");

		// Read the node ID
		int c = read();
		if (c == -1) {
			throwEOFException();
		}
		else if (!TurtleUtil.isBLANK_NODE_LABEL_StartChar(c)) {
			reportError("Expected a letter, found '" + (char)c + "'", BasicParserSettings.PRESERVE_BNODE_IDS);
		}

		StringBuilder name = new StringBuilder(32);
		name.append((char)c);

		// Read all following letter and numbers, they are part of the name
		c = read();

		// If we would never go into the loop we must unread now
		if (!TurtleUtil.isBLANK_NODE_LABEL_Char(c)) {
			unread(c);
		}

		while (TurtleUtil.isBLANK_NODE_LABEL_Char(c)) {
			int previous = c;
			c = read();

			if (previous == '.' && (c == -1 || TurtleUtil.isWhitespace(c) || c == '<' || c == '_')) {
				unread(c);
				unread(previous);
				break;
			}
			name.append((char)previous);
<<<<<<< HEAD
			if (!TurtleUtil.isBLANK_NODE_LABEL_Char(c)) {
=======
			if (!TurtleUtil.isNameChar(c)) {
>>>>>>> f99da862
				unread(c);
			}
		}

		return createBNode(name.toString());
	}

	protected void reportStatement(Resource subj, URI pred, Value obj)
		throws RDFParseException, RDFHandlerException
	{
		Statement st = createStatement(subj, pred, obj);
		if (rdfHandler != null) {
			rdfHandler.handleStatement(st);
		}
	}

	/**
	 * Verifies that the supplied character <tt>c</tt> is one of the expected
	 * characters specified in <tt>expected</tt>. This method will throw a
	 * <tt>ParseException</tt> if this is not the case.
	 */
	protected void verifyCharacterOrFail(int c, String expected)
		throws RDFParseException
	{
		if (c == -1) {
			throwEOFException();
		}
		else if (expected.indexOf((char)c) == -1) {
			StringBuilder msg = new StringBuilder(32);
			msg.append("Expected ");
			for (int i = 0; i < expected.length(); i++) {
				if (i > 0) {
					msg.append(" or ");
				}
				msg.append('\'');
				msg.append(expected.charAt(i));
				msg.append('\'');
			}
			msg.append(", found '");
			msg.append((char)c);
			msg.append("'");

			reportFatalError(msg.toString());
		}
	}

	/**
	 * Consumes any white space characters (space, tab, line feed, newline) and
	 * comments (#-style) from <tt>reader</tt>. After this method has been
	 * called, the first character that is returned by <tt>reader</tt> is either
	 * a non-ignorable character, or EOF. For convenience, this character is also
	 * returned by this method.
	 * 
	 * @return The next character that will be returned by <tt>reader</tt>.
	 */
	protected int skipWSC()
		throws IOException, RDFHandlerException
	{
		int c = read();
		while (TurtleUtil.isWhitespace(c) || c == '#') {
			if (c == '#') {
				processComment();
			}

			c = read();
		}

		unread(c);

		return c;
	}

	/**
	 * Consumes characters from reader until the first EOL has been read. This
	 * line of text is then passed to the {@link #rdfHandler} as a comment.
	 */
	protected void processComment()
		throws IOException, RDFHandlerException
	{
		StringBuilder comment = new StringBuilder(64);
		int c = read();
		while (c != -1 && c != 0xD && c != 0xA) {
			comment.append((char)c);
			c = read();
		}

		// c is equal to -1, \r or \n.
		// In case c is equal to \r, we should also read a following \n.
		if (c == 0xD) {
			c = read();

			if (c != 0xA) {
				unread(c);
			}
		}
		if (rdfHandler != null) {
			rdfHandler.handleComment(comment.toString());
		}
		reportLocation();
	}

	protected int read()
		throws IOException
	{
		int next = reader.read();
		// System.out.print((char)next);
		return next;
	}

	protected void unread(int c)
		throws IOException
	{
		if (c != -1) {
			reader.unread(c);
		}
	}

	protected void unread(String directive)
		throws IOException
	{
		for (int i = directive.length() - 1; i >= 0; i--) {
			reader.unread(directive.charAt(i));
		}
	}

	protected int peek()
		throws IOException
	{
		int result = read();
		unread(result);
		return result;
	}

	protected void reportLocation() {
		reportLocation(lineReader.getLineNumber(), -1);
	}

	/**
	 * Overrides {@link RDFParserBase#reportWarning(String)}, adding line number
	 * information to the error.
	 */
	@Override
	protected void reportWarning(String msg) {
		reportWarning(msg, lineReader.getLineNumber(), -1);
	}

	/**
	 * Overrides {@link RDFParserBase#reportError(String, RioSetting)}, adding line number
	 * information to the error.
	 */
	@Override
	protected void reportError(String msg, RioSetting<Boolean> setting)
		throws RDFParseException
	{
		reportError(msg, lineReader.getLineNumber(), -1, setting);
	}

	/**
	 * Overrides {@link RDFParserBase#reportFatalError(String)}, adding line
	 * number information to the error.
	 */
	@Override
	protected void reportFatalError(String msg)
		throws RDFParseException
	{
		reportFatalError(msg, lineReader.getLineNumber(), -1);
	}

	/**
	 * Overrides {@link RDFParserBase#reportFatalError(Exception)}, adding line
	 * number information to the error.
	 */
	@Override
	protected void reportFatalError(Exception e)
		throws RDFParseException
	{
		reportFatalError(e, lineReader.getLineNumber(), -1);
	}

	protected void throwEOFException()
		throws RDFParseException
	{
		throw new RDFParseException("Unexpected end of file");
	}
}<|MERGE_RESOLUTION|>--- conflicted
+++ resolved
@@ -1179,11 +1179,7 @@
 				break;
 			}
 			name.append((char)previous);
-<<<<<<< HEAD
 			if (!TurtleUtil.isBLANK_NODE_LABEL_Char(c)) {
-=======
-			if (!TurtleUtil.isNameChar(c)) {
->>>>>>> f99da862
 				unread(c);
 			}
 		}
