/* 
 * Licensed to Aduna under one or more contributor license agreements.  
 * See the NOTICE.txt file distributed with this work for additional 
 * information regarding copyright ownership. 
 *
 * Aduna licenses this file to you under the terms of the Aduna BSD 
 * License (the "License"); you may not use this file except in compliance 
 * with the License. See the LICENSE.txt file distributed with this work 
 * for the full License.
 *
 * Unless required by applicable law or agreed to in writing, software 
 * distributed under the License is distributed on an "AS IS" BASIS, 
 * WITHOUT WARRANTIES OR CONDITIONS OF ANY KIND, either express or 
 * implied. See the License for the specific language governing permissions
 * and limitations under the License.
 */
package org.openrdf.rio.turtle;

import static org.junit.Assert.assertEquals;
import static org.junit.Assert.assertFalse;
import static org.junit.Assert.assertTrue;
import static org.junit.Assert.fail;

import java.io.InputStream;
import java.io.StringReader;
import java.net.URL;

import org.junit.Before;
import org.junit.Ignore;
import org.junit.Test;

import org.openrdf.model.Statement;
import org.openrdf.rio.RDFParseException;
import org.openrdf.rio.helpers.ParseErrorCollector;
import org.openrdf.rio.helpers.StatementCollector;

/**
 * @author jeen
 */
public class TestTurtleParser {

	private TurtleParser parser;

	private final ParseErrorCollector errorCollector = new ParseErrorCollector();

	private final StatementCollector statementCollector = new StatementCollector();

	private final String prefixes = "@prefix ex: <http://example.org/ex/> . \n@prefix : <http://example.org/> . \n";

	private final String baseURI = "http://example.org/";

	/**
	 * @throws java.lang.Exception
	 */
	@Before
	public void setUp()
		throws Exception
	{
		parser = new TurtleParser();
		parser.setParseErrorListener(errorCollector);
		parser.setRDFHandler(statementCollector);
	}

	@Test
	public void testParseDots()
		throws Exception
	{

		String data = prefixes + " ex:foo.bar ex:\\~foo.bar ex:foobar. ";

		parser.parse(new StringReader(data), baseURI);

		assertTrue(errorCollector.getWarnings().isEmpty());
		assertTrue(errorCollector.getErrors().isEmpty());
		assertTrue(errorCollector.getFatalErrors().isEmpty());

		assertFalse(statementCollector.getStatements().isEmpty());
		assertEquals(1, statementCollector.getStatements().size());

		for (Statement st : statementCollector.getStatements()) {
			System.out.println(st);
		}
	}

	@Test
	public void testParseBNodes()
		throws Exception
	{
		String data = prefixes + " [ :p  :o1,:2 ] . ";

		parser.parse(new StringReader(data), baseURI);

		assertTrue(errorCollector.getWarnings().isEmpty());
		assertTrue(errorCollector.getErrors().isEmpty());
		assertTrue(errorCollector.getFatalErrors().isEmpty());

		assertFalse(statementCollector.getStatements().isEmpty());
		assertEquals(2, statementCollector.getStatements().size());

		for (Statement st : statementCollector.getStatements()) {
			System.out.println(st);
		}
	}

	@Test
	public void testParsePrefixUTF8()
		throws Exception
	{
		URL url = new URL(
				"http://www.w3.org/2013/TurtleTests/prefix_with_PN_CHARS_BASE_character_boundaries.ttl");

		parser.parse(url.openStream(), baseURI);

		assertTrue(errorCollector.getWarnings().isEmpty());
		assertTrue(errorCollector.getErrors().isEmpty());
		assertTrue(errorCollector.getFatalErrors().isEmpty());

		assertFalse(statementCollector.getStatements().isEmpty());
		assertEquals(1, statementCollector.getStatements().size());

		for (Statement st : statementCollector.getStatements()) {
			System.out.println(st);
		}
	}

	@Test
	public void testW3C1()

		throws Exception

	{
		URL url = new URL(
				"http://www.w3.org/2013/TurtleTests/localName_with_assigned_nfc_PN_CHARS_BASE_character_boundaries.ttl");
		URL nturl = new URL(
				"http://www.w3.org/2013/TurtleTests/localName_with_assigned_nfc_PN_CHARS_BASE_character_boundaries.nt");
		parser.parse(url.openStream(), baseURI);
		assertTrue(errorCollector.getWarnings().isEmpty());
		assertTrue(errorCollector.getErrors().isEmpty());
		assertTrue(errorCollector.getFatalErrors().isEmpty());
		assertFalse(statementCollector.getStatements().isEmpty());
		assertEquals(1, statementCollector.getStatements().size());
		for (Statement st : statementCollector.getStatements()) {
			System.out.println(st);
		}
	}

	@Test
	public void testParseTurtleLiteralUTF8()
		throws Exception
	{
		URL url = new URL("http://www.w3.org/2013/TurtleTests/LITERAL2_WITH_UTF8_boundaries.ttl");

		parser.parse(url.openStream(), baseURI);

		assertTrue(errorCollector.getWarnings().isEmpty());
		assertTrue(errorCollector.getErrors().isEmpty());
		assertTrue(errorCollector.getFatalErrors().isEmpty());

		assertFalse(statementCollector.getStatements().isEmpty());
		assertEquals(1, statementCollector.getStatements().size());

		for (Statement st : statementCollector.getStatements()) {
			System.out.println(st);
		}
	}

<<<<<<< HEAD
=======
	@Test
	public void testLineNumberReporting()
		throws Exception
	{

		InputStream in = this.getClass().getResourceAsStream("/test-newlines.ttl");
		try {
			parser.parse(in, baseURI);
			fail("expected to fail parsing input file");
		}
		catch (RDFParseException e) {
			// expected
			assertFalse(errorCollector.getFatalErrors().isEmpty());
			final String error = errorCollector.getFatalErrors().get(0);
			// expected to fail at line 9.
			assertTrue(error.contains("(9,"));
		}
	}

	@Ignore("TODO: Implement support for UTF8")
>>>>>>> 081d9634
	@Test
	public void testParseNTriplesLiteralUTF8()
		throws Exception
	{
		URL url = new URL("http://www.w3.org/2013/TurtleTests/LITERAL_WITH_UTF8_boundaries.nt");

		parser.parse(url.openStream(), baseURI);

		assertTrue(errorCollector.getWarnings().isEmpty());
		assertTrue(errorCollector.getErrors().isEmpty());
		assertTrue(errorCollector.getFatalErrors().isEmpty());

		assertFalse(statementCollector.getStatements().isEmpty());
		assertEquals(1, statementCollector.getStatements().size());

		for (Statement st : statementCollector.getStatements()) {
			System.out.println(st);
		}
	}

}<|MERGE_RESOLUTION|>--- conflicted
+++ resolved
@@ -164,8 +164,6 @@
 		}
 	}
 
-<<<<<<< HEAD
-=======
 	@Test
 	public void testLineNumberReporting()
 		throws Exception
@@ -185,8 +183,6 @@
 		}
 	}
 
-	@Ignore("TODO: Implement support for UTF8")
->>>>>>> 081d9634
 	@Test
 	public void testParseNTriplesLiteralUTF8()
 		throws Exception
