--- conflicted
+++ resolved
@@ -63,27 +63,16 @@
 	 * Snapshot Read: in addition to {@link IsolationLevel#READ_COMMITTED}, query
 	 * results in this isolation level that are observed within a successful
 	 * transaction will observe a consistent snapshot. Changes to the data
-<<<<<<< HEAD
-	 * occurring while a query is evaluated will not affect that query
-	 * result.
-=======
 	 * occurring while a query is evaluated will not affect that query result.
->>>>>>> 27e839e9
 	 */
 	SNAPSHOT_READ(READ_COMMITTED, READ_UNCOMMITTED, NONE),
 
 	/**
 	 * Snapshot: in addition to {@link IsolationLevel#REPEATABLE_READ} and
 	 * {@link IsolationLevel#SNAPSHOT_READ}, successful transactions in this
-<<<<<<< HEAD
-	 * isolation level will view a consistent snapshot. This isolation level will
-	 * observe either the complete effects of other change-sets and their
-	 * dependencies or no effects of other change-sets.
-=======
 	 * isolation level will operate against a particular dataset snapshot.
 	 * Transactions in this isolation level will see either the complete effects
 	 * of other transactions (consistently throughout) or not at all.
->>>>>>> 27e839e9
 	 */
 	SNAPSHOT(SNAPSHOT_READ, REPEATABLE_READ, READ_COMMITTED, READ_UNCOMMITTED, NONE),
 
