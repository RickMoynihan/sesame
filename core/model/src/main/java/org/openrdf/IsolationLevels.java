--- conflicted
+++ resolved
@@ -61,18 +61,11 @@
 	SNAPSHOT_READ(READ_COMMITTED, READ_UNCOMMITTED, NONE),
 
 	/**
-<<<<<<< HEAD
-	 * Snapshot: in addition to {@link IsolationLevel#SNAPSHOT_READ}, successful
-	 * transactions in this isolation level will view a consistent snapshot. This
-	 * isolation level will observe either the complete effects of other
-	 * change-sets and their dependencies or no effects of other change-sets.
-=======
 	 * Snapshot: in addition to {@link IsolationLevel#REPEATABLE_READ} and
 	 * {@link IsolationLevel#SNAPSHOT_READ}, successful transactions in this
 	 * isolation level will operate against a particular dataset snapshot.
 	 * Transactions in this isolation level will see either the complete effects
 	 * of other transactions (consistently throughout) or not at all.
->>>>>>> 27e839e9
 	 */
 	SNAPSHOT(SNAPSHOT_READ, READ_COMMITTED, READ_UNCOMMITTED, NONE),
 
