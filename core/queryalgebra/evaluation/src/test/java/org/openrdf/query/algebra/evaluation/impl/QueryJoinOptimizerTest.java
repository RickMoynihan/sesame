--- conflicted
+++ resolved
@@ -35,16 +35,8 @@
  * @author Mark
  */
 public class QueryJoinOptimizerTest {
-<<<<<<< HEAD
-
-	@Test(expected=AssertionError.class)
-	public void testBindingSetAssignmentOptimization()
-		throws OpenRDFException
-	{
-=======
 	@Test
 	public void testBindingSetAssignmentOptimization() throws OpenRDFException {
->>>>>>> b5fd62b8
 		String query = "prefix ex: <ex:>"
 				+ "select ?s ?p ?o ?x where {"
 				+ " ex:s1 ex:pred ?v. "
