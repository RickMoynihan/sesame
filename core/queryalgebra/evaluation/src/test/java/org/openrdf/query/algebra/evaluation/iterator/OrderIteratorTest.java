/* 
 * Licensed to Aduna under one or more contributor license agreements.  
 * See the NOTICE.txt file distributed with this work for additional 
 * information regarding copyright ownership. 
 *
 * Aduna licenses this file to you under the terms of the Aduna BSD 
 * License (the "License"); you may not use this file except in compliance 
 * with the License. See the LICENSE.txt file distributed with this work 
 * for the full License.
 *
 * Unless required by applicable law or agreed to in writing, software 
 * distributed under the License is distributed on an "AS IS" BASIS, 
 * WITHOUT WARRANTIES OR CONDITIONS OF ANY KIND, either express or 
 * implied. See the License for the specific language governing permissions
 * and limitations under the License.
 */
package org.openrdf.query.algebra.evaluation.iterator;

import static org.junit.Assert.assertEquals;
import static org.junit.Assert.assertFalse;

import java.util.ArrayList;
import java.util.Arrays;
import java.util.Collections;
import java.util.List;

import org.junit.Before;
import org.junit.Test;

import org.openrdf.query.BindingSet;

/**
<<<<<<< HEAD
 *
 * @author james
 *
 */
public class OrderIteratorTest {
	class IterationStub extends
			CloseableIteratorIteration<BindingSet, QueryEvaluationException> {
		int hasNextCount = 0;

		int nextCount = 0;

		int removeCount = 0;

		@Override
		public void setIterator(Iterator<? extends BindingSet> iter) {
			super.setIterator(iter);
		}

		@Override
		public boolean hasNext() throws QueryEvaluationException {
			hasNextCount++;
			return super.hasNext();
		}

		@Override
		public BindingSet next() throws QueryEvaluationException {
			nextCount++;
			return super.next();
		}

		@Override
		public void remove() {
			removeCount++;
		}
	}

	class SizeComparator implements Comparator<BindingSet> {
		public int compare(BindingSet o1, BindingSet o2) {
			return Integer.valueOf(o1.size()).compareTo(
					Integer.valueOf(o2.size()));
		}
	}

	class BindingSetSize implements BindingSet {

		private static final long serialVersionUID = -7968068342865378845L;

		private final int size;

		public BindingSetSize(int size) {
			super();
			this.size = size;
		}

		public Binding getBinding(String bindingName) {
			throw new UnsupportedOperationException();
		}

		public Set<String> getBindingNames() {
			throw new UnsupportedOperationException();
		}

		public Value getValue(String bindingName) {
			throw new UnsupportedOperationException();
		}

		public boolean hasBinding(String bindingName) {
			throw new UnsupportedOperationException();
		}

		public Iterator<Binding> iterator() {
			throw new UnsupportedOperationException();
		}

		public int size() {
			return size;
		}

		@Override
		public String toString() {
			return getClass().getSimpleName() + "#" + size;
		}
	}
=======
 * @author james
 */
public class OrderIteratorTest extends TestCase {
>>>>>>> f74bcc0a

	private IterationStub iteration;

	private OrderIterator order;

	private List<BindingSet> list;

	private BindingSet b1 = new BindingSetSize(1);

	private BindingSet b2 = new BindingSetSize(2);

	private BindingSet b3 = new BindingSetSize(3);

	private BindingSet b4 = new BindingSetSize(4);

	private BindingSet b5 = new BindingSetSize(5);

	private SizeComparator cmp;

<<<<<<< HEAD
	@Test
	public void testFirstHasNext() throws Exception {
=======
	public void testFirstHasNext()
		throws Exception
	{
>>>>>>> f74bcc0a
		order.hasNext();
		assertEquals(list.size() + 1, iteration.hasNextCount);
		assertEquals(list.size(), iteration.nextCount);
		assertEquals(0, iteration.removeCount);
	}

<<<<<<< HEAD
	@Test
	public void testHasNext() throws Exception {
=======
	public void testHasNext()
		throws Exception
	{
>>>>>>> f74bcc0a
		order.hasNext();
		order.next();
		order.hasNext();
		assertEquals(list.size() + 1, iteration.hasNextCount);
		assertEquals(list.size(), iteration.nextCount);
		assertEquals(0, iteration.removeCount);
	}

<<<<<<< HEAD
	@Test
	public void testFirstNext() throws Exception {
=======
	public void testFirstNext()
		throws Exception
	{
>>>>>>> f74bcc0a
		order.next();
		assertEquals(list.size() + 1, iteration.hasNextCount);
		assertEquals(list.size(), iteration.nextCount);
		assertEquals(0, iteration.removeCount);
	}

<<<<<<< HEAD
	@Test
	public void testNext() throws Exception {
=======
	public void testNext()
		throws Exception
	{
>>>>>>> f74bcc0a
		order.next();
		order.next();
		assertEquals(list.size() + 1, iteration.hasNextCount);
		assertEquals(list.size(), iteration.nextCount);
		assertEquals(0, iteration.removeCount);
	}

<<<<<<< HEAD
	@Test(expected = UnsupportedOperationException.class)
	public void testRemove() throws Exception {
		order.remove();
	}

	@Test
	public void testSorting() throws Exception {
=======
	public void testRemove()
		throws Exception
	{
		try {
			order.remove();
			fail();
		}
		catch (UnsupportedOperationException e) {
		}

	}

	public void testSorting()
		throws Exception
	{
>>>>>>> f74bcc0a
		List<BindingSet> sorted = new ArrayList<BindingSet>(list);
		Collections.sort(sorted, cmp);
		for (BindingSet b : sorted) {
			assertEquals(b, order.next());
		}
		assertFalse(order.hasNext());
	}

<<<<<<< HEAD
	@Before
	public void setUp() throws Exception {
=======
	@Override
	protected void setUp()
		throws Exception
	{
>>>>>>> f74bcc0a
		list = Arrays.asList(b3, b5, b2, b1, b4, b2);
		cmp = new SizeComparator();
		iteration = new IterationStub();
		iteration.setIterator(list.iterator());
		order = new OrderIterator(iteration, cmp);
	}

}<|MERGE_RESOLUTION|>--- conflicted
+++ resolved
@@ -16,26 +16,30 @@
  */
 package org.openrdf.query.algebra.evaluation.iterator;
 
-import static org.junit.Assert.assertEquals;
-import static org.junit.Assert.assertFalse;
-
 import java.util.ArrayList;
 import java.util.Arrays;
 import java.util.Collections;
+import java.util.Comparator;
+import java.util.Iterator;
 import java.util.List;
+import java.util.Set;
 
-import org.junit.Before;
-import org.junit.Test;
+import junit.framework.TestCase;
 
+import info.aduna.iteration.CloseableIteratorIteration;
+
+import org.openrdf.model.Value;
+import org.openrdf.query.Binding;
 import org.openrdf.query.BindingSet;
+import org.openrdf.query.QueryEvaluationException;
+
 
 /**
-<<<<<<< HEAD
- *
+ * 
  * @author james
- *
+ * 
  */
-public class OrderIteratorTest {
+public class OrderIteratorTest extends TestCase {
 	class IterationStub extends
 			CloseableIteratorIteration<BindingSet, QueryEvaluationException> {
 		int hasNextCount = 0;
@@ -114,11 +118,6 @@
 			return getClass().getSimpleName() + "#" + size;
 		}
 	}
-=======
- * @author james
- */
-public class OrderIteratorTest extends TestCase {
->>>>>>> f74bcc0a
 
 	private IterationStub iteration;
 
@@ -138,28 +137,14 @@
 
 	private SizeComparator cmp;
 
-<<<<<<< HEAD
-	@Test
 	public void testFirstHasNext() throws Exception {
-=======
-	public void testFirstHasNext()
-		throws Exception
-	{
->>>>>>> f74bcc0a
 		order.hasNext();
 		assertEquals(list.size() + 1, iteration.hasNextCount);
 		assertEquals(list.size(), iteration.nextCount);
 		assertEquals(0, iteration.removeCount);
 	}
 
-<<<<<<< HEAD
-	@Test
 	public void testHasNext() throws Exception {
-=======
-	public void testHasNext()
-		throws Exception
-	{
->>>>>>> f74bcc0a
 		order.hasNext();
 		order.next();
 		order.hasNext();
@@ -168,28 +153,14 @@
 		assertEquals(0, iteration.removeCount);
 	}
 
-<<<<<<< HEAD
-	@Test
 	public void testFirstNext() throws Exception {
-=======
-	public void testFirstNext()
-		throws Exception
-	{
->>>>>>> f74bcc0a
 		order.next();
 		assertEquals(list.size() + 1, iteration.hasNextCount);
 		assertEquals(list.size(), iteration.nextCount);
 		assertEquals(0, iteration.removeCount);
 	}
 
-<<<<<<< HEAD
-	@Test
 	public void testNext() throws Exception {
-=======
-	public void testNext()
-		throws Exception
-	{
->>>>>>> f74bcc0a
 		order.next();
 		order.next();
 		assertEquals(list.size() + 1, iteration.hasNextCount);
@@ -197,31 +168,16 @@
 		assertEquals(0, iteration.removeCount);
 	}
 
-<<<<<<< HEAD
-	@Test(expected = UnsupportedOperationException.class)
 	public void testRemove() throws Exception {
-		order.remove();
-	}
-
-	@Test
-	public void testSorting() throws Exception {
-=======
-	public void testRemove()
-		throws Exception
-	{
 		try {
 			order.remove();
 			fail();
-		}
-		catch (UnsupportedOperationException e) {
+		} catch (UnsupportedOperationException e) {
 		}
 
 	}
 
-	public void testSorting()
-		throws Exception
-	{
->>>>>>> f74bcc0a
+	public void testSorting() throws Exception {
 		List<BindingSet> sorted = new ArrayList<BindingSet>(list);
 		Collections.sort(sorted, cmp);
 		for (BindingSet b : sorted) {
@@ -230,15 +186,8 @@
 		assertFalse(order.hasNext());
 	}
 
-<<<<<<< HEAD
-	@Before
-	public void setUp() throws Exception {
-=======
 	@Override
-	protected void setUp()
-		throws Exception
-	{
->>>>>>> f74bcc0a
+	protected void setUp() throws Exception {
 		list = Arrays.asList(b3, b5, b2, b1, b4, b2);
 		cmp = new SizeComparator();
 		iteration = new IterationStub();
