--- conflicted
+++ resolved
@@ -358,13 +358,9 @@
 
 		@Override
 		public void meet(Var var) {
-<<<<<<< HEAD
-			varNames.add(var.getName());
-=======
 			if(!var.isAnonymous()) {
 				varNames.add(var.getName());
 			}
->>>>>>> eccc382a
 		}
 	}
 }