--- conflicted
+++ resolved
@@ -89,20 +89,10 @@
 
 		@Override
 		public void meet(BindingSetAssignment node) {
-<<<<<<< HEAD
-			// node.getBindingSets().size() binding sets
-			// but is cheap as we don't need to do any work
-			// WHY is this zero??? surely it is cost equivalent to a SingletonSet.
-			// what is more is that any join with this will also be zero,
-			// even with a fully unbounded statement pattern.
-			cardinality = 0;
-			// cardinality = 1.0;
-=======
 			// actual cardinality is node.getBindingSets().size() binding sets
 			// but cost is cheap as we don't need to query the triple store
 			// so effective cardinality is 1 or a very slowly increasing function of node.getBindingSets().size().
 			cardinality = 1.0;
->>>>>>> b5fd62b8
 		}
 
 		@Override
