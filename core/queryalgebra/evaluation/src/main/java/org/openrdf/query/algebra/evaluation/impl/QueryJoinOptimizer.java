--- conflicted
+++ resolved
@@ -382,11 +382,7 @@
 					double cardinality = getTupleExprCardinality(tupleExpr, cardinalityMap, varsMap, varFreqMap,
 							boundVars);
 
-<<<<<<< HEAD
-					if (cardinality <= lowestCardinality) {
-=======
 					if (cardinality < lowestCardinality || result == null) {
->>>>>>> 12665a7b
 						// More specific path expression found
 						lowestCardinality = cardinality;
 						result = tupleExpr;
