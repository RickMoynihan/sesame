--- conflicted
+++ resolved
@@ -173,14 +173,12 @@
 
 	protected final Dataset dataset;
 
-<<<<<<< HEAD
 	protected final FederatedServiceResolver serviceResolver;
-=======
+
 	// shared return value for successive calls of the NOW() function within the
 	// same query. Will be reset upon each new query being evaluated. See
 	// SES-869.
 	private Value sharedValueOfNow;
->>>>>>> e2ba9b8a
 
 	/*--------------*
 	 * Constructors *
