--- conflicted
+++ resolved
@@ -207,28 +207,17 @@
 		EvaluationStrategies.register(this);
 	}
 
-<<<<<<< HEAD
 	/*---------*
 	 * Methods *
 	 *---------*/
 
-=======
+	public FederatedService getService(String serviceUrl)
+		throws QueryEvaluationException
+	{
+		return serviceResolver.getService(serviceUrl);
+	}
+
 	@Override
->>>>>>> 48510813
-	public FederatedService getService(String serviceUrl)
-		throws QueryEvaluationException
-	{
-		return serviceResolver.getService(serviceUrl);
-	}
-
-<<<<<<< HEAD
-=======
-	/*---------*
-	 * Methods *
-	 *---------*/
-
-	@Override
->>>>>>> 48510813
 	public CloseableIteration<BindingSet, QueryEvaluationException> evaluate(TupleExpr expr,
 			BindingSet bindings)
 		throws QueryEvaluationException
