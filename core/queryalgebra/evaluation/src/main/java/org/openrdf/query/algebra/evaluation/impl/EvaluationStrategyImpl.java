/* 
 * Licensed to Aduna under one or more contributor license agreements.  
 * See the NOTICE.txt file distributed with this work for additional 
 * information regarding copyright ownership. 
 *
 * Aduna licenses this file to you under the terms of the Aduna BSD 
 * License (the "License"); you may not use this file except in compliance 
 * with the License. See the LICENSE.txt file distributed with this work 
 * for the full License.
 *
 * Unless required by applicable law or agreed to in writing, software 
 * distributed under the License is distributed on an "AS IS" BASIS, 
 * WITHOUT WARRANTIES OR CONDITIONS OF ANY KIND, either express or 
 * implied. See the License for the specific language governing permissions
 * and limitations under the License.
 */
package org.openrdf.query.algebra.evaluation.impl;

import java.util.HashSet;
import java.util.Iterator;
import java.util.List;
import java.util.Set;
import java.util.regex.Pattern;

import info.aduna.iteration.CloseableIteration;
import info.aduna.iteration.CloseableIterationBase;
import info.aduna.iteration.ConvertingIteration;
import info.aduna.iteration.DelayedIteration;
import info.aduna.iteration.DistinctIteration;
import info.aduna.iteration.EmptyIteration;
import info.aduna.iteration.FilterIteration;
import info.aduna.iteration.IntersectIteration;
import info.aduna.iteration.Iteration;
import info.aduna.iteration.LimitIteration;
import info.aduna.iteration.LookAheadIteration;
import info.aduna.iteration.OffsetIteration;
import info.aduna.iteration.ReducedIteration;
import info.aduna.iteration.SingletonIteration;
import info.aduna.iteration.UnionIteration;

import org.openrdf.model.BNode;
import org.openrdf.model.Literal;
import org.openrdf.model.Resource;
import org.openrdf.model.Statement;
import org.openrdf.model.URI;
import org.openrdf.model.Value;
import org.openrdf.model.datatypes.XMLDatatypeUtil;
import org.openrdf.model.impl.BooleanLiteralImpl;
import org.openrdf.model.util.URIUtil;
import org.openrdf.model.vocabulary.RDF;
import org.openrdf.model.vocabulary.SESAME;
import org.openrdf.model.vocabulary.XMLSchema;
import org.openrdf.query.Binding;
import org.openrdf.query.BindingSet;
import org.openrdf.query.Dataset;
import org.openrdf.query.QueryEvaluationException;
import org.openrdf.query.algebra.And;
import org.openrdf.query.algebra.ArbitraryLengthPath;
import org.openrdf.query.algebra.BNodeGenerator;
import org.openrdf.query.algebra.BinaryTupleOperator;
import org.openrdf.query.algebra.BindingSetAssignment;
import org.openrdf.query.algebra.Bound;
import org.openrdf.query.algebra.Coalesce;
import org.openrdf.query.algebra.Compare;
import org.openrdf.query.algebra.Compare.CompareOp;
import org.openrdf.query.algebra.CompareAll;
import org.openrdf.query.algebra.CompareAny;
import org.openrdf.query.algebra.Datatype;
import org.openrdf.query.algebra.DescribeOperator;
import org.openrdf.query.algebra.Difference;
import org.openrdf.query.algebra.Distinct;
import org.openrdf.query.algebra.EmptySet;
import org.openrdf.query.algebra.Exists;
import org.openrdf.query.algebra.Extension;
import org.openrdf.query.algebra.Filter;
import org.openrdf.query.algebra.FunctionCall;
import org.openrdf.query.algebra.Group;
import org.openrdf.query.algebra.IRIFunction;
import org.openrdf.query.algebra.If;
import org.openrdf.query.algebra.In;
import org.openrdf.query.algebra.Intersection;
import org.openrdf.query.algebra.IsBNode;
import org.openrdf.query.algebra.IsLiteral;
import org.openrdf.query.algebra.IsNumeric;
import org.openrdf.query.algebra.IsResource;
import org.openrdf.query.algebra.IsURI;
import org.openrdf.query.algebra.Join;
import org.openrdf.query.algebra.Label;
import org.openrdf.query.algebra.Lang;
import org.openrdf.query.algebra.LangMatches;
import org.openrdf.query.algebra.LeftJoin;
import org.openrdf.query.algebra.Like;
import org.openrdf.query.algebra.ListMemberOperator;
import org.openrdf.query.algebra.LocalName;
import org.openrdf.query.algebra.MathExpr;
import org.openrdf.query.algebra.MultiProjection;
import org.openrdf.query.algebra.Namespace;
import org.openrdf.query.algebra.Not;
import org.openrdf.query.algebra.Or;
import org.openrdf.query.algebra.Order;
import org.openrdf.query.algebra.Projection;
import org.openrdf.query.algebra.QueryModelNode;
import org.openrdf.query.algebra.QueryRoot;
import org.openrdf.query.algebra.Reduced;
import org.openrdf.query.algebra.Regex;
import org.openrdf.query.algebra.SameTerm;
import org.openrdf.query.algebra.Service;
import org.openrdf.query.algebra.SingletonSet;
import org.openrdf.query.algebra.Slice;
import org.openrdf.query.algebra.StatementPattern;
import org.openrdf.query.algebra.StatementPattern.Scope;
import org.openrdf.query.algebra.Str;
import org.openrdf.query.algebra.TupleExpr;
import org.openrdf.query.algebra.UnaryTupleOperator;
import org.openrdf.query.algebra.Union;
import org.openrdf.query.algebra.ValueConstant;
import org.openrdf.query.algebra.ValueExpr;
import org.openrdf.query.algebra.Var;
import org.openrdf.query.algebra.ZeroLengthPath;
import org.openrdf.query.algebra.evaluation.EvaluationStrategy;
import org.openrdf.query.algebra.evaluation.QueryBindingSet;
import org.openrdf.query.algebra.evaluation.TripleSource;
import org.openrdf.query.algebra.evaluation.ValueExprEvaluationException;
import org.openrdf.query.algebra.evaluation.federation.FederatedService;
import org.openrdf.query.algebra.evaluation.federation.FederatedServiceResolver;
import org.openrdf.query.algebra.evaluation.federation.SPARQLFederatedService;
import org.openrdf.query.algebra.evaluation.federation.ServiceJoinIterator;
import org.openrdf.query.algebra.evaluation.function.Function;
import org.openrdf.query.algebra.evaluation.function.FunctionRegistry;
import org.openrdf.query.algebra.evaluation.function.datetime.Now;
import org.openrdf.query.algebra.evaluation.iterator.BadlyDesignedLeftJoinIterator;
import org.openrdf.query.algebra.evaluation.iterator.BottomUpJoinIterator;
import org.openrdf.query.algebra.evaluation.iterator.DescribeIteration;
import org.openrdf.query.algebra.evaluation.iterator.ExtensionIterator;
import org.openrdf.query.algebra.evaluation.iterator.FilterIterator;
import org.openrdf.query.algebra.evaluation.iterator.GroupIterator;
import org.openrdf.query.algebra.evaluation.iterator.JoinIterator;
import org.openrdf.query.algebra.evaluation.iterator.LeftJoinIterator;
import org.openrdf.query.algebra.evaluation.iterator.MultiProjectionIterator;
import org.openrdf.query.algebra.evaluation.iterator.OrderIterator;
import org.openrdf.query.algebra.evaluation.iterator.PathIteration;
import org.openrdf.query.algebra.evaluation.iterator.ProjectionIterator;
import org.openrdf.query.algebra.evaluation.iterator.SPARQLMinusIteration;
import org.openrdf.query.algebra.evaluation.iterator.SilentIteration;
import org.openrdf.query.algebra.evaluation.iterator.ZeroLengthPathIteration;
import org.openrdf.query.algebra.evaluation.util.EvaluationStrategies;
import org.openrdf.query.algebra.evaluation.util.MathUtil;
import org.openrdf.query.algebra.evaluation.util.OrderComparator;
import org.openrdf.query.algebra.evaluation.util.QueryEvaluationUtil;
import org.openrdf.query.algebra.evaluation.util.ValueComparator;
import org.openrdf.query.algebra.helpers.QueryModelVisitorBase;
import org.openrdf.query.algebra.helpers.TupleExprs;
import org.openrdf.query.algebra.helpers.VarNameCollector;
import org.openrdf.query.impl.MapBindingSet;
import org.openrdf.repository.RepositoryException;

/**
 * Default evaluation strategy for Sesame queries, to evaluate one
 * {@link TupleExpr} on the given {@link TripleSource}, optionally using the
 * given {@link Dataset}.
 * 
 * @author Jeen Broekstra
 * @author James Leigh
 * @author Arjohn Kampman
 * @author David Huynh
 * @author Andreas Schwarte
 */
public class EvaluationStrategyImpl implements EvaluationStrategy {

	/*-----------*
	 * Constants *
	 *-----------*/

	protected final TripleSource tripleSource;

	protected final Dataset dataset;

	protected final FederatedServiceResolver serviceResolver;

	// shared return value for successive calls of the NOW() function within the
	// same query. Will be reset upon each new query being evaluated. See
	// SES-869.
	private Value sharedValueOfNow;

	private final long iterationSyncThreshold;
	
	/*--------------*
	 * Constructors *
	 *--------------*/

	public EvaluationStrategyImpl(TripleSource tripleSource, FederatedServiceResolver serviceResolver) {
		this(tripleSource, null, serviceResolver);
	}

<<<<<<< HEAD
	public EvaluationStrategyImpl(TripleSource tripleSource, Dataset dataset,
			FederatedServiceResolver serviceResolver)
	{
		this.tripleSource = tripleSource;
		this.dataset = dataset;
		this.serviceResolver = serviceResolver;
	}

	public FederatedService getService(String serviceUrl)
		throws QueryEvaluationException
	{
		return serviceResolver.getService(serviceUrl);
=======
	public EvaluationStrategyImpl(TripleSource tripleSource, Dataset dataset) {
		this(tripleSource, dataset, 0);
	}
	
	public EvaluationStrategyImpl(TripleSource tripleSource, Dataset dataset, long iterationSyncTreshold) {
		this.tripleSource = tripleSource;
		this.dataset = dataset;
		this.iterationSyncThreshold = iterationSyncTreshold;
		
		EvaluationStrategies.register(this.hashCode(), this);
>>>>>>> f74bcc0a
	}

	/*---------*
	 * Methods *
	 *---------*/

	public CloseableIteration<BindingSet, QueryEvaluationException> evaluate(TupleExpr expr,
			BindingSet bindings)
		throws QueryEvaluationException
	{
		if (expr instanceof StatementPattern) {
			return evaluate((StatementPattern)expr, bindings);
		}
		else if (expr instanceof UnaryTupleOperator) {
			return evaluate((UnaryTupleOperator)expr, bindings);
		}
		else if (expr instanceof BinaryTupleOperator) {
			return evaluate((BinaryTupleOperator)expr, bindings);
		}
		else if (expr instanceof SingletonSet) {
			return evaluate((SingletonSet)expr, bindings);
		}
		else if (expr instanceof EmptySet) {
			return evaluate((EmptySet)expr, bindings);
		}
		else if (expr instanceof ExternalSet) {
			return evaluate((ExternalSet)expr, bindings);
		}
		else if (expr instanceof ZeroLengthPath) {
			return evaluate((ZeroLengthPath)expr, bindings);
		}
		else if (expr instanceof ArbitraryLengthPath) {
			return evaluate((ArbitraryLengthPath)expr, bindings);
		}
		else if (expr instanceof BindingSetAssignment) {
			return evaluate((BindingSetAssignment)expr, bindings);
		}
		else if (expr == null) {
			throw new IllegalArgumentException("expr must not be null");
		}
		else {
			throw new QueryEvaluationException("Unsupported tuple expr type: " + expr.getClass());
		}
	}

	public CloseableIteration<BindingSet, QueryEvaluationException> evaluate(ArbitraryLengthPath alp,
			final BindingSet bindings)
		throws QueryEvaluationException
	{
		final Scope scope = alp.getScope();
		final Var subjectVar = alp.getSubjectVar();
		final TupleExpr pathExpression = alp.getPathExpression();
		final Var objVar = alp.getObjectVar();
		final Var contextVar = alp.getContextVar();
		final long minLength = alp.getMinLength();

		return new PathIteration(this, scope, subjectVar, pathExpression, objVar, contextVar, minLength,
				bindings);
	}

	public CloseableIteration<BindingSet, QueryEvaluationException> evaluate(ZeroLengthPath zlp,
			final BindingSet bindings)
		throws QueryEvaluationException
	{

		final Var subjectVar = zlp.getSubjectVar();
		final Var objVar = zlp.getObjectVar();
		final Var contextVar = zlp.getContextVar();

		Value subj = null;
		try {
			subj = evaluate(subjectVar, bindings);
		}
		catch (QueryEvaluationException e) {
		}

		Value obj = null;
		try {
			obj = evaluate(objVar, bindings);
		}
		catch (QueryEvaluationException e) {
		}

		if (subj != null && obj != null) {
			if (!subj.equals(obj)) {
				return new EmptyIteration<BindingSet, QueryEvaluationException>();
			}
		}

		return getZeroLengthPathIterator(bindings, subjectVar, objVar, contextVar, subj, obj);
	}

	protected ZeroLengthPathIteration getZeroLengthPathIterator(final BindingSet bindings,
			final Var subjectVar, final Var objVar, final Var contextVar, Value subj, Value obj)
	{
		return new ZeroLengthPathIteration(this, subjectVar, objVar, subj, obj, contextVar, bindings);
	}

	public CloseableIteration<BindingSet, QueryEvaluationException> evaluate(Service service,
			String serviceUri, CloseableIteration<BindingSet, QueryEvaluationException> bindings)
		throws QueryEvaluationException
	{
		try {
			FederatedService fs = serviceResolver.getService(serviceUri);
			return fs.evaluate(service, bindings, service.getBaseURI());
		}
		catch (QueryEvaluationException e) {
			// suppress exceptions if silent
			if (service.isSilent()) {
				return bindings;
			}
			else {
				throw new QueryEvaluationException(e);
			}
		}
	}

	public CloseableIteration<BindingSet, QueryEvaluationException> evaluate(Service service,
			BindingSet bindings)
		throws QueryEvaluationException
	{
		Var serviceRef = service.getServiceRef();

		String serviceUri;
		if (serviceRef.hasValue())
			serviceUri = serviceRef.getValue().stringValue();
		else {
			if (bindings != null && bindings.hasBinding(serviceRef.getName())) {
				serviceUri = bindings.getBinding(serviceRef.getName()).getValue().stringValue();
			}
			else {
				throw new QueryEvaluationException("SERVICE variables must be bound at evaluation time.");
			}
		}

		try {

			FederatedService fs = serviceResolver.getService(serviceUri);

			// create a copy of the free variables, and remove those for which
			// bindings are available (we can set them as constraints!)
			Set<String> freeVars = new HashSet<String>(service.getServiceVars());
			freeVars.removeAll(bindings.getBindingNames());

			// Get bindings from values pre-bound into variables.
			MapBindingSet allBindings = new MapBindingSet();
			for (Binding binding : bindings) {
				allBindings.addBinding(binding.getName(), binding.getValue());
			}

			Set<Var> boundVars = getBoundVariables(service);
			for (Var boundVar : boundVars) {
				freeVars.remove(boundVar.getName());
				allBindings.addBinding(boundVar.getName(), boundVar.getValue());
			}
			bindings = allBindings;

			String baseUri = service.getBaseURI();

			// special case: no free variables => perform ASK query
			if (freeVars.size() == 0) {
				boolean exists = fs.ask(service, bindings, baseUri);

				// check if triples are available (with inserted bindings)
				if (exists)
					return new SingletonIteration<BindingSet, QueryEvaluationException>(bindings);
				else
					return new EmptyIteration<BindingSet, QueryEvaluationException>();

			}

			// otherwise: perform a SELECT query
			CloseableIteration<BindingSet, QueryEvaluationException> result = fs.select(service, freeVars, bindings,
					baseUri);

			if (service.isSilent())
				return new SilentIteration(result);
			else
				return result;

		}
		catch (QueryEvaluationException e) {
			// suppress exceptions if silent
			if (service.isSilent()) {
				return new SingletonIteration<BindingSet, QueryEvaluationException>(bindings);
			}
			else {
				throw e;
			}
		}
		catch (RuntimeException e) {
			// suppress special exceptions (e.g. UndeclaredThrowable with wrapped
			// QueryEval) if silent
			if (service.isSilent()) {
				return new SingletonIteration<BindingSet, QueryEvaluationException>(bindings);
			}
			else {
				throw e;
			}
		}
	}

	private Set<Var> getBoundVariables(Service service) {
		BoundVarVisitor visitor = new BoundVarVisitor();
		visitor.meet(service);
		return visitor.boundVars;
	}

	private static class BoundVarVisitor extends QueryModelVisitorBase<RuntimeException> {

		private final Set<Var> boundVars = new HashSet<Var>();

		@Override
		public void meet(Var var) {
			if (var.hasValue()) {
				boundVars.add(var);
			}
		}
	}

	public CloseableIteration<BindingSet, QueryEvaluationException> evaluate(DescribeOperator operator,
			final BindingSet bindings)
		throws QueryEvaluationException
	{
		CloseableIteration<BindingSet, QueryEvaluationException> iter = evaluate(operator.getArg(), bindings);
		return new DescribeIteration(iter, this, operator.getBindingNames(), bindings);
	}

	public CloseableIteration<BindingSet, QueryEvaluationException> evaluate(StatementPattern sp,
			final BindingSet bindings)
		throws QueryEvaluationException
	{
		final Var subjVar = sp.getSubjectVar();
		final Var predVar = sp.getPredicateVar();
		final Var objVar = sp.getObjectVar();
		final Var conVar = sp.getContextVar();

		final Value subjValue = getVarValue(subjVar, bindings);
		final Value predValue = getVarValue(predVar, bindings);
		final Value objValue = getVarValue(objVar, bindings);
		final Value contextValue = getVarValue(conVar, bindings);

		CloseableIteration<? extends Statement, QueryEvaluationException> stIter = null;

		try {
			Resource[] contexts;

			Set<URI> graphs = null;
			boolean emptyGraph = false;

			if (dataset != null) {
				if (sp.getScope() == Scope.DEFAULT_CONTEXTS) {
					graphs = dataset.getDefaultGraphs();
					emptyGraph = graphs.isEmpty() && !dataset.getNamedGraphs().isEmpty();
				}
				else {
					graphs = dataset.getNamedGraphs();
					emptyGraph = graphs.isEmpty() && !dataset.getDefaultGraphs().isEmpty();
				}
			}

			if (emptyGraph) {
				// Search zero contexts
				return new EmptyIteration<BindingSet, QueryEvaluationException>();
			}
			else if (graphs == null || graphs.isEmpty()) {
				// store default behaivour
				if (contextValue != null) {
					contexts = new Resource[] { (Resource)contextValue };
				}
				/* TODO activate this to have an exclusive (rather than inclusive) interpretation of the default graph in SPARQL querying.
				else if (sp.getScope() == Scope.DEFAULT_CONTEXTS ) {
					contexts = new Resource[] { (Resource)null };
				}
				*/
				else {
					contexts = new Resource[0];
				}
			}
			else if (contextValue != null) {
				if (graphs.contains(contextValue)) {
					contexts = new Resource[] { (Resource)contextValue };
				}
				else {
					// Statement pattern specifies a context that is not part of
					// the dataset
					return new EmptyIteration<BindingSet, QueryEvaluationException>();
				}
			}
			else {
				contexts = new Resource[graphs.size()];
				int i = 0;
				for (URI graph : graphs) {
					URI context = null;
					if (!SESAME.NIL.equals(graph)) {
						context = graph;
					}
					contexts[i++] = context;
				}
			}

			stIter = tripleSource.getStatements((Resource)subjValue, (URI)predValue, objValue, contexts);

			if (contexts.length == 0 && sp.getScope() == Scope.NAMED_CONTEXTS) {
				// Named contexts are matched by retrieving all statements from
				// the store and filtering out the statements that do not have a
				// context.
				stIter = new FilterIteration<Statement, QueryEvaluationException>(stIter) {

					@Override
					protected boolean accept(Statement st) {
						return st.getContext() != null;
					}

				}; // end anonymous class
			}
		}
		catch (ClassCastException e) {
			// Invalid value type for subject, predicate and/or context
			return new EmptyIteration<BindingSet, QueryEvaluationException>();
		}

		// The same variable might have been used multiple times in this
		// StatementPattern, verify value equality in those cases.
		// TODO: skip this filter if not necessary
		stIter = new FilterIteration<Statement, QueryEvaluationException>(stIter) {

			@Override
			protected boolean accept(Statement st) {
				Resource subj = st.getSubject();
				URI pred = st.getPredicate();
				Value obj = st.getObject();
				Resource context = st.getContext();

				if (subjVar != null && subjValue == null) {
					if (subjVar.equals(predVar) && !subj.equals(pred)) {
						return false;
					}
					if (subjVar.equals(objVar) && !subj.equals(obj)) {
						return false;
					}
					if (subjVar.equals(conVar) && !subj.equals(context)) {
						return false;
					}
				}

				if (predVar != null && predValue == null) {
					if (predVar.equals(objVar) && !pred.equals(obj)) {
						return false;
					}
					if (predVar.equals(conVar) && !pred.equals(context)) {
						return false;
					}
				}

				if (objVar != null && objValue == null) {
					if (objVar.equals(conVar) && !obj.equals(context)) {
						return false;
					}
				}

				return true;
			}
		};

		// Return an iterator that converts the statements to var bindings
		return new ConvertingIteration<Statement, BindingSet, QueryEvaluationException>(stIter) {

			@Override
			protected BindingSet convert(Statement st) {
				QueryBindingSet result = new QueryBindingSet(bindings);

				if (subjVar != null && !subjVar.isConstant() && !result.hasBinding(subjVar.getName())) {
					result.addBinding(subjVar.getName(), st.getSubject());
				}
				if (predVar != null && !predVar.isConstant() && !result.hasBinding(predVar.getName())) {
					result.addBinding(predVar.getName(), st.getPredicate());
				}
				if (objVar != null && !objVar.isConstant() && !result.hasBinding(objVar.getName())) {
					result.addBinding(objVar.getName(), st.getObject());
				}
				if (conVar != null && !conVar.isConstant() && !result.hasBinding(conVar.getName())
						&& st.getContext() != null)
				{
					result.addBinding(conVar.getName(), st.getContext());
				}

				return result;
			}
		};
	}

	protected Value getVarValue(Var var, BindingSet bindings) {
		if (var == null) {
			return null;
		}
		else if (var.hasValue()) {
			return var.getValue();
		}
		else {
			return bindings.getValue(var.getName());
		}
	}

	public CloseableIteration<BindingSet, QueryEvaluationException> evaluate(UnaryTupleOperator expr,
			BindingSet bindings)
		throws QueryEvaluationException
	{
		if (expr instanceof Projection) {
			return evaluate((Projection)expr, bindings);
		}
		else if (expr instanceof MultiProjection) {
			return evaluate((MultiProjection)expr, bindings);
		}
		else if (expr instanceof Filter) {
			return evaluate((Filter)expr, bindings);
		}
		else if (expr instanceof Service) {
			return evaluate((Service)expr, bindings);
		}
		else if (expr instanceof Slice) {
			return evaluate((Slice)expr, bindings);
		}
		else if (expr instanceof Extension) {
			return evaluate((Extension)expr, bindings);
		}
		else if (expr instanceof Distinct) {
			return evaluate((Distinct)expr, bindings);
		}
		else if (expr instanceof Reduced) {
			return evaluate((Reduced)expr, bindings);
		}
		else if (expr instanceof Group) {
			return evaluate((Group)expr, bindings);
		}
		else if (expr instanceof Order) {
			return evaluate((Order)expr, bindings);
		}
		else if (expr instanceof QueryRoot) {
			// new query, reset shared return value for successive calls of NOW()
			this.sharedValueOfNow = null;
			return evaluate(((QueryRoot)expr).getArg(), bindings);
		}
		else if (expr instanceof DescribeOperator) {
			return evaluate((DescribeOperator)expr, bindings);
		}
		else if (expr == null) {
			throw new IllegalArgumentException("expr must not be null");
		}
		else {
			throw new QueryEvaluationException("Unknown unary tuple operator type: " + expr.getClass());
		}
	}

	public CloseableIteration<BindingSet, QueryEvaluationException> evaluate(BindingSetAssignment bsa,
			BindingSet bindings)
		throws QueryEvaluationException
	{
		CloseableIteration<BindingSet, QueryEvaluationException> result;

		final Iterator<BindingSet> iter = bsa.getBindingSets().iterator();

		final QueryBindingSet b = new QueryBindingSet(bindings);

		result = new LookAheadIteration<BindingSet, QueryEvaluationException>() {

			@Override
			protected BindingSet getNextElement()
				throws QueryEvaluationException
			{
				QueryBindingSet result = null;
				if (iter.hasNext()) {
					result = new QueryBindingSet(b);
					final BindingSet assignedBindings = iter.next();
					for (String name : assignedBindings.getBindingNames()) {
						final Binding assignedBinding = assignedBindings.getBinding(name);
						if (assignedBinding != null) { // can be null if set to UNDEF
							// check that the binding assignment does not overwrite
							// existing bindings.
							if (b.hasBinding(name)) {
								if (!assignedBinding.getValue().equals(b.getValue(name))) {
									// if values are not equal there is no compatible
									// merge and we should return no next element.
									return null;
								}
							}
							else {
								// we are not overwriting an existing binding.
								result.addBinding(assignedBinding);
							}
						}
					}
				}
				return result;
			}

		};

		return result;
	}

	public CloseableIteration<BindingSet, QueryEvaluationException> evaluate(Projection projection,
			BindingSet bindings)
		throws QueryEvaluationException
	{
		CloseableIteration<BindingSet, QueryEvaluationException> result;

		result = this.evaluate(projection.getArg(), bindings);
		result = new ProjectionIterator(projection, result, bindings);
		return result;
	}

	public CloseableIteration<BindingSet, QueryEvaluationException> evaluate(MultiProjection multiProjection,
			BindingSet bindings)
		throws QueryEvaluationException
	{
		CloseableIteration<BindingSet, QueryEvaluationException> result;
		result = this.evaluate(multiProjection.getArg(), bindings);
		result = new MultiProjectionIterator(multiProjection, result, bindings);
		return result;
	}

	public CloseableIteration<BindingSet, QueryEvaluationException> evaluate(Filter filter, BindingSet bindings)
		throws QueryEvaluationException
	{
		CloseableIteration<BindingSet, QueryEvaluationException> result;
		result = this.evaluate(filter.getArg(), bindings);
		result = new FilterIterator(filter, result, this);
		return result;
	}

	public CloseableIteration<BindingSet, QueryEvaluationException> evaluate(Slice slice, BindingSet bindings)
		throws QueryEvaluationException
	{
		CloseableIteration<BindingSet, QueryEvaluationException> result = evaluate(slice.getArg(), bindings);

		if (slice.hasOffset()) {
			result = new OffsetIteration<BindingSet, QueryEvaluationException>(result, slice.getOffset());
		}

		if (slice.hasLimit()) {
			result = new LimitIteration<BindingSet, QueryEvaluationException>(result, slice.getLimit());
		}

		return result;
	}

	public CloseableIteration<BindingSet, QueryEvaluationException> evaluate(Extension extension,
			BindingSet bindings)
		throws QueryEvaluationException
	{
		CloseableIteration<BindingSet, QueryEvaluationException> result;
		try {
			result = this.evaluate(extension.getArg(), bindings);
		}
		catch (ValueExprEvaluationException e) {
			// a type error in an extension argument should be silently ignored and
			// result in zero bindings.
			result = new EmptyIteration<BindingSet, QueryEvaluationException>();
		}

		result = new ExtensionIterator(extension, result, this);
		return result;
	}

	public CloseableIteration<BindingSet, QueryEvaluationException> evaluate(Distinct distinct,
			BindingSet bindings)
		throws QueryEvaluationException
	{
		return new DistinctIteration<BindingSet, QueryEvaluationException>(
				evaluate(distinct.getArg(), bindings));
	}

	public CloseableIteration<BindingSet, QueryEvaluationException> evaluate(Reduced reduced,
			BindingSet bindings)
		throws QueryEvaluationException
	{
		return new ReducedIteration<BindingSet, QueryEvaluationException>(evaluate(reduced.getArg(), bindings));
	}

	public CloseableIteration<BindingSet, QueryEvaluationException> evaluate(Group node, BindingSet bindings)
		throws QueryEvaluationException
	{
		return new GroupIterator(this, node, bindings);
	}

	public CloseableIteration<BindingSet, QueryEvaluationException> evaluate(Order node, BindingSet bindings)
		throws QueryEvaluationException
	{
		ValueComparator vcmp = new ValueComparator();
		OrderComparator cmp = new OrderComparator(this, node, vcmp);
		boolean reduced = isReducedOrDistinct(node);
		long limit = getLimit(node);
		return new OrderIterator(evaluate(node.getArg(), bindings), cmp, limit, reduced, iterationSyncThreshold);
	}

	public CloseableIteration<BindingSet, QueryEvaluationException> evaluate(BinaryTupleOperator expr,
			BindingSet bindings)
		throws QueryEvaluationException
	{
		if (expr instanceof Join) {
			return evaluate((Join)expr, bindings);
		}
		else if (expr instanceof LeftJoin) {
			return evaluate((LeftJoin)expr, bindings);
		}
		else if (expr instanceof Union) {
			return evaluate((Union)expr, bindings);
		}
		else if (expr instanceof Intersection) {
			return evaluate((Intersection)expr, bindings);
		}
		else if (expr instanceof Difference) {
			return evaluate((Difference)expr, bindings);
		}
		else if (expr == null) {
			throw new IllegalArgumentException("expr must not be null");
		}
		else {
			throw new QueryEvaluationException("Unsupported binary tuple operator type: " + expr.getClass());
		}
	}

	public CloseableIteration<BindingSet, QueryEvaluationException> evaluate(Join join, BindingSet bindings)
		throws QueryEvaluationException
	{
		// efficient computation of a SERVICE join using vectored evaluation
		// TODO maybe we can create a ServiceJoin node already in the parser?
		if (join.getRightArg() instanceof Service) {
			CloseableIteration<BindingSet, QueryEvaluationException> leftIter = evaluate(join.getLeftArg(),
					bindings);
			return new ServiceJoinIterator(leftIter, (Service)join.getRightArg(), bindings, this);
		}

		if (TupleExprs.containsProjection(join.getRightArg())) {
			return new BottomUpJoinIterator(this, join, bindings);
		}
		else {
			return new JoinIterator(this, join, bindings);
		}
	}

	public CloseableIteration<BindingSet, QueryEvaluationException> evaluate(LeftJoin leftJoin,
			final BindingSet bindings)
		throws QueryEvaluationException
	{
		// Check whether optional join is "well designed" as defined in section
		// 4.2 of "Semantics and Complexity of SPARQL", 2006, Jorge Pérez et al.
		VarNameCollector optionalVarCollector = new VarNameCollector();
		leftJoin.getRightArg().visit(optionalVarCollector);
		if (leftJoin.hasCondition()) {
			leftJoin.getCondition().visit(optionalVarCollector);
		}

		Set<String> problemVars = optionalVarCollector.getVarNames();
		problemVars.removeAll(leftJoin.getLeftArg().getBindingNames());
		problemVars.retainAll(bindings.getBindingNames());

		if (problemVars.isEmpty()) {
			// left join is "well designed"
			return new LeftJoinIterator(this, leftJoin, bindings);
		}
		else {
			return new BadlyDesignedLeftJoinIterator(this, leftJoin, bindings, problemVars);
		}
	}

	@SuppressWarnings("unchecked")
	public CloseableIteration<BindingSet, QueryEvaluationException> evaluate(final Union union,
			final BindingSet bindings)
		throws QueryEvaluationException
	{
		Iteration<BindingSet, QueryEvaluationException> leftArg, rightArg;

		leftArg = new DelayedIteration<BindingSet, QueryEvaluationException>() {

			@Override
			protected Iteration<BindingSet, QueryEvaluationException> createIteration()
				throws QueryEvaluationException
			{
				return evaluate(union.getLeftArg(), bindings);
			}
		};

		rightArg = new DelayedIteration<BindingSet, QueryEvaluationException>() {

			@Override
			protected Iteration<BindingSet, QueryEvaluationException> createIteration()
				throws QueryEvaluationException
			{
				return evaluate(union.getRightArg(), bindings);
			}
		};

		return new UnionIteration<BindingSet, QueryEvaluationException>(leftArg, rightArg);
	}

	public CloseableIteration<BindingSet, QueryEvaluationException> evaluate(final Intersection intersection,
			final BindingSet bindings)
		throws QueryEvaluationException
	{
		Iteration<BindingSet, QueryEvaluationException> leftArg, rightArg;

		leftArg = new DelayedIteration<BindingSet, QueryEvaluationException>() {

			@Override
			protected Iteration<BindingSet, QueryEvaluationException> createIteration()
				throws QueryEvaluationException
			{
				return evaluate(intersection.getLeftArg(), bindings);
			}
		};

		rightArg = new DelayedIteration<BindingSet, QueryEvaluationException>() {

			@Override
			protected Iteration<BindingSet, QueryEvaluationException> createIteration()
				throws QueryEvaluationException
			{
				return evaluate(intersection.getRightArg(), bindings);
			}
		};

		return new IntersectIteration<BindingSet, QueryEvaluationException>(leftArg, rightArg);
	}

	public CloseableIteration<BindingSet, QueryEvaluationException> evaluate(final Difference difference,
			final BindingSet bindings)
		throws QueryEvaluationException
	{
		Iteration<BindingSet, QueryEvaluationException> leftArg, rightArg;

		leftArg = new DelayedIteration<BindingSet, QueryEvaluationException>() {

			@Override
			protected Iteration<BindingSet, QueryEvaluationException> createIteration()
				throws QueryEvaluationException
			{
				return evaluate(difference.getLeftArg(), bindings);
			}
		};

		rightArg = new DelayedIteration<BindingSet, QueryEvaluationException>() {

			@Override
			protected Iteration<BindingSet, QueryEvaluationException> createIteration()
				throws QueryEvaluationException
			{
				return evaluate(difference.getRightArg(), bindings);
			}
		};

		return new SPARQLMinusIteration<QueryEvaluationException>(leftArg, rightArg);
	}

	public CloseableIteration<BindingSet, QueryEvaluationException> evaluate(SingletonSet singletonSet,
			BindingSet bindings)
		throws QueryEvaluationException
	{
		return new SingletonIteration<BindingSet, QueryEvaluationException>(bindings);
	}

	public CloseableIteration<BindingSet, QueryEvaluationException> evaluate(EmptySet emptySet,
			BindingSet bindings)
		throws QueryEvaluationException
	{
		return new EmptyIteration<BindingSet, QueryEvaluationException>();
	}

	public CloseableIteration<BindingSet, QueryEvaluationException> evaluate(ExternalSet external,
			BindingSet bindings)
		throws QueryEvaluationException
	{
		return external.evaluate(bindings);
	}

	public Value evaluate(ValueExpr expr, BindingSet bindings)
		throws ValueExprEvaluationException, QueryEvaluationException
	{
		if (expr instanceof Var) {
			return evaluate((Var)expr, bindings);
		}
		else if (expr instanceof ValueConstant) {
			return evaluate((ValueConstant)expr, bindings);
		}
		else if (expr instanceof BNodeGenerator) {
			return evaluate((BNodeGenerator)expr, bindings);
		}
		else if (expr instanceof Bound) {
			return evaluate((Bound)expr, bindings);
		}
		else if (expr instanceof Str) {
			return evaluate((Str)expr, bindings);
		}
		else if (expr instanceof Label) {
			return evaluate((Label)expr, bindings);
		}
		else if (expr instanceof Lang) {
			return evaluate((Lang)expr, bindings);
		}
		else if (expr instanceof LangMatches) {
			return evaluate((LangMatches)expr, bindings);
		}
		else if (expr instanceof Datatype) {
			return evaluate((Datatype)expr, bindings);
		}
		else if (expr instanceof Namespace) {
			return evaluate((Namespace)expr, bindings);
		}
		else if (expr instanceof LocalName) {
			return evaluate((LocalName)expr, bindings);
		}
		else if (expr instanceof IsResource) {
			return evaluate((IsResource)expr, bindings);
		}
		else if (expr instanceof IsURI) {
			return evaluate((IsURI)expr, bindings);
		}
		else if (expr instanceof IsBNode) {
			return evaluate((IsBNode)expr, bindings);
		}
		else if (expr instanceof IsLiteral) {
			return evaluate((IsLiteral)expr, bindings);
		}
		else if (expr instanceof IsNumeric) {
			return evaluate((IsNumeric)expr, bindings);
		}
		else if (expr instanceof IRIFunction) {
			return evaluate((IRIFunction)expr, bindings);
		}
		else if (expr instanceof Regex) {
			return evaluate((Regex)expr, bindings);
		}
		else if (expr instanceof Coalesce) {
			return evaluate((Coalesce)expr, bindings);
		}
		else if (expr instanceof Like) {
			return evaluate((Like)expr, bindings);
		}
		else if (expr instanceof FunctionCall) {
			return evaluate((FunctionCall)expr, bindings);
		}
		else if (expr instanceof And) {
			return evaluate((And)expr, bindings);
		}
		else if (expr instanceof Or) {
			return evaluate((Or)expr, bindings);
		}
		else if (expr instanceof Not) {
			return evaluate((Not)expr, bindings);
		}
		else if (expr instanceof SameTerm) {
			return evaluate((SameTerm)expr, bindings);
		}
		else if (expr instanceof Compare) {
			return evaluate((Compare)expr, bindings);
		}
		else if (expr instanceof MathExpr) {
			return evaluate((MathExpr)expr, bindings);
		}
		else if (expr instanceof In) {
			return evaluate((In)expr, bindings);
		}
		else if (expr instanceof CompareAny) {
			return evaluate((CompareAny)expr, bindings);
		}
		else if (expr instanceof CompareAll) {
			return evaluate((CompareAll)expr, bindings);
		}
		else if (expr instanceof Exists) {
			return evaluate((Exists)expr, bindings);
		}
		else if (expr instanceof If) {
			return evaluate((If)expr, bindings);
		}
		else if (expr instanceof ListMemberOperator) {
			return evaluate((ListMemberOperator)expr, bindings);
		}
		else if (expr == null) {
			throw new IllegalArgumentException("expr must not be null");
		}
		else {
			throw new QueryEvaluationException("Unsupported value expr type: " + expr.getClass());
		}
	}

	public Value evaluate(Var var, BindingSet bindings)
		throws ValueExprEvaluationException, QueryEvaluationException
	{
		Value value = var.getValue();

		if (value == null) {
			value = bindings.getValue(var.getName());
		}

		if (value == null) {
			throw new ValueExprEvaluationException();
		}

		return value;
	}

	public Value evaluate(ValueConstant valueConstant, BindingSet bindings)
		throws ValueExprEvaluationException, QueryEvaluationException
	{
		return valueConstant.getValue();
	}

	public Value evaluate(BNodeGenerator node, BindingSet bindings)
		throws ValueExprEvaluationException, QueryEvaluationException
	{
		ValueExpr nodeIdExpr = node.getNodeIdExpr();

		if (nodeIdExpr != null) {
			Value nodeId = evaluate(nodeIdExpr, bindings);

			if (nodeId instanceof Literal) {
				String nodeLabel = ((Literal)nodeId).getLabel() + (bindings.toString().hashCode());
				return tripleSource.getValueFactory().createBNode(nodeLabel);
			}
			else {
				throw new ValueExprEvaluationException("BNODE function argument must be a literal");
			}
		}
		return tripleSource.getValueFactory().createBNode();
	}

	public Value evaluate(Bound node, BindingSet bindings)
		throws QueryEvaluationException
	{
		try {
			Value argValue = evaluate(node.getArg(), bindings);
			return BooleanLiteralImpl.valueOf(argValue != null);
		}
		catch (ValueExprEvaluationException e) {
			return BooleanLiteralImpl.FALSE;
		}
	}

	public Value evaluate(Str node, BindingSet bindings)
		throws ValueExprEvaluationException, QueryEvaluationException
	{
		Value argValue = evaluate(node.getArg(), bindings);

		if (argValue instanceof URI) {
			return tripleSource.getValueFactory().createLiteral(argValue.toString());
		}
		else if (argValue instanceof Literal) {
			Literal literal = (Literal)argValue;

			if (QueryEvaluationUtil.isSimpleLiteral(literal)) {
				return literal;
			}
			else {
				return tripleSource.getValueFactory().createLiteral(literal.getLabel());
			}
		}
		else {
			throw new ValueExprEvaluationException();
		}
	}

	public Value evaluate(Label node, BindingSet bindings)
		throws ValueExprEvaluationException, QueryEvaluationException
	{
		// FIXME: deprecate Label in favour of Str(?)
		Value argValue = evaluate(node.getArg(), bindings);

		if (argValue instanceof Literal) {
			Literal literal = (Literal)argValue;

			if (QueryEvaluationUtil.isSimpleLiteral(literal)) {
				return literal;
			}
			else {
				return tripleSource.getValueFactory().createLiteral(literal.getLabel());
			}
		}
		else {
			throw new ValueExprEvaluationException();
		}
	}

	public Value evaluate(Lang node, BindingSet bindings)
		throws ValueExprEvaluationException, QueryEvaluationException
	{
		Value argValue = evaluate(node.getArg(), bindings);

		if (argValue instanceof Literal) {
			Literal literal = (Literal)argValue;

			String langTag = literal.getLanguage();
			if (langTag == null) {
				langTag = "";
			}

			return tripleSource.getValueFactory().createLiteral(langTag);
		}

		throw new ValueExprEvaluationException();
	}

	public Value evaluate(Datatype node, BindingSet bindings)
		throws ValueExprEvaluationException, QueryEvaluationException
	{
		Value v = evaluate(node.getArg(), bindings);

		if (v instanceof Literal) {
			Literal literal = (Literal)v;

			if (literal.getDatatype() != null) {
				// literal with datatype
				return literal.getDatatype();
			}
			else if (literal.getLanguage() != null) {
				return RDF.LANGSTRING;
			}
			else {
				// simple literal
				return XMLSchema.STRING;
			}

		}

		throw new ValueExprEvaluationException();
	}

	public Value evaluate(Namespace node, BindingSet bindings)
		throws ValueExprEvaluationException, QueryEvaluationException
	{
		Value argValue = evaluate(node.getArg(), bindings);

		if (argValue instanceof URI) {
			URI uri = (URI)argValue;
			return tripleSource.getValueFactory().createURI(uri.getNamespace());
		}
		else {
			throw new ValueExprEvaluationException();
		}
	}

	public Value evaluate(LocalName node, BindingSet bindings)
		throws ValueExprEvaluationException, QueryEvaluationException
	{
		Value argValue = evaluate(node.getArg(), bindings);

		if (argValue instanceof URI) {
			URI uri = (URI)argValue;
			return tripleSource.getValueFactory().createLiteral(uri.getLocalName());
		}
		else {
			throw new ValueExprEvaluationException();
		}
	}

	/**
	 * Determines whether the operand (a variable) contains a Resource.
	 * 
	 * @return <tt>true</tt> if the operand contains a Resource, <tt>false</tt>
	 *         otherwise.
	 */
	public Value evaluate(IsResource node, BindingSet bindings)
		throws ValueExprEvaluationException, QueryEvaluationException
	{
		Value argValue = evaluate(node.getArg(), bindings);
		return BooleanLiteralImpl.valueOf(argValue instanceof Resource);
	}

	/**
	 * Determines whether the operand (a variable) contains a URI.
	 * 
	 * @return <tt>true</tt> if the operand contains a URI, <tt>false</tt>
	 *         otherwise.
	 */
	public Value evaluate(IsURI node, BindingSet bindings)
		throws ValueExprEvaluationException, QueryEvaluationException
	{
		Value argValue = evaluate(node.getArg(), bindings);
		return BooleanLiteralImpl.valueOf(argValue instanceof URI);
	}

	/**
	 * Determines whether the operand (a variable) contains a BNode.
	 * 
	 * @return <tt>true</tt> if the operand contains a BNode, <tt>false</tt>
	 *         otherwise.
	 */
	public Value evaluate(IsBNode node, BindingSet bindings)
		throws ValueExprEvaluationException, QueryEvaluationException
	{
		Value argValue = evaluate(node.getArg(), bindings);
		return BooleanLiteralImpl.valueOf(argValue instanceof BNode);
	}

	/**
	 * Determines whether the operand (a variable) contains a Literal.
	 * 
	 * @return <tt>true</tt> if the operand contains a Literal, <tt>false</tt>
	 *         otherwise.
	 */
	public Value evaluate(IsLiteral node, BindingSet bindings)
		throws ValueExprEvaluationException, QueryEvaluationException
	{
		Value argValue = evaluate(node.getArg(), bindings);
		return BooleanLiteralImpl.valueOf(argValue instanceof Literal);
	}

	/**
	 * Determines whether the operand (a variable) contains a numeric datatyped
	 * literal, i.e. a literal with datatype xsd:float, xsd:double, xsd:decimal,
	 * or a derived datatype of xsd:decimal.
	 * 
	 * @return <tt>true</tt> if the operand contains a numeric datatyped literal,
	 *         <tt>false</tt> otherwise.
	 */
	public Value evaluate(IsNumeric node, BindingSet bindings)
		throws ValueExprEvaluationException, QueryEvaluationException
	{
		Value argValue = evaluate(node.getArg(), bindings);

		if (argValue instanceof Literal) {
			Literal lit = (Literal)argValue;
			URI datatype = lit.getDatatype();

			return BooleanLiteralImpl.valueOf(XMLDatatypeUtil.isNumericDatatype(datatype));
		}
		else {
			return BooleanLiteralImpl.FALSE;
		}

	}

	/**
	 * Creates a URI from the operand value (a plain literal or a URI).
	 * 
	 * @param node
	 *        represents an invocation of the SPARQL IRI function
	 * @param bindings
	 *        used to generate the value that the URI is based on
	 * @return a URI generated from the given arguments
	 * @throws ValueExprEvaluationException
	 * @throws QueryEvaluationException
	 */
	public URI evaluate(IRIFunction node, BindingSet bindings)
		throws ValueExprEvaluationException, QueryEvaluationException
	{
		Value argValue = evaluate(node.getArg(), bindings);

		if (argValue instanceof Literal) {
			final Literal lit = (Literal)argValue;

			String uriString = lit.getLabel();
			final String baseURI = node.getBaseURI();

			if (!URIUtil.isValidURIReference(uriString)) {
				// uri string may be a relative reference. Try appending base URI
				if (baseURI != null) {
					uriString = baseURI + uriString;
					if (!URIUtil.isValidURIReference(uriString)) {
						throw new ValueExprEvaluationException("not a valid URI reference: " + uriString);
					}
				}
				else {
					throw new ValueExprEvaluationException("not a valid URI reference: " + uriString);
				}
			}

			URI result = null;

			try {
				result = tripleSource.getValueFactory().createURI(uriString);
			}
			catch (IllegalArgumentException e) {
				throw new ValueExprEvaluationException(e.getMessage());
			}
			return result;
		}
		else if (argValue instanceof URI) {
			return ((URI)argValue);
		}

		throw new ValueExprEvaluationException();
	}

	/**
	 * Determines whether the two operands match according to the
	 * <code>regex</code> operator.
	 * 
	 * @return <tt>true</tt> if the operands match according to the
	 *         <tt>regex</tt> operator, <tt>false</tt> otherwise.
	 */
	public Value evaluate(Regex node, BindingSet bindings)
		throws ValueExprEvaluationException, QueryEvaluationException
	{
		Value arg = evaluate(node.getArg(), bindings);
		Value parg = evaluate(node.getPatternArg(), bindings);
		Value farg = null;
		ValueExpr flagsArg = node.getFlagsArg();
		if (flagsArg != null) {
			farg = evaluate(flagsArg, bindings);
		}

		if (QueryEvaluationUtil.isStringLiteral(arg) && QueryEvaluationUtil.isSimpleLiteral(parg)
				&& (farg == null || QueryEvaluationUtil.isSimpleLiteral(farg)))
		{
			String text = ((Literal)arg).getLabel();
			String ptn = ((Literal)parg).getLabel();
			String flags = "";
			if (farg != null) {
				flags = ((Literal)farg).getLabel();
			}
			// TODO should this Pattern be cached?
			int f = 0;
			for (char c : flags.toCharArray()) {
				switch (c) {
					case 's':
						f |= Pattern.DOTALL;
						break;
					case 'm':
						f |= Pattern.MULTILINE;
						break;
					case 'i':
						f |= Pattern.CASE_INSENSITIVE;
						break;
					case 'x':
						f |= Pattern.COMMENTS;
						break;
					case 'd':
						f |= Pattern.UNIX_LINES;
						break;
					case 'u':
						f |= Pattern.UNICODE_CASE;
						break;
					default:
						throw new ValueExprEvaluationException(flags);
				}
			}
			Pattern pattern = Pattern.compile(ptn, f);
			boolean result = pattern.matcher(text).find();
			return BooleanLiteralImpl.valueOf(result);
		}

		throw new ValueExprEvaluationException();
	}

	public Value evaluate(LangMatches node, BindingSet bindings)
		throws ValueExprEvaluationException, QueryEvaluationException
	{
		Value langTagValue = evaluate(node.getLeftArg(), bindings);
		Value langRangeValue = evaluate(node.getRightArg(), bindings);

		if (QueryEvaluationUtil.isSimpleLiteral(langTagValue)
				&& QueryEvaluationUtil.isSimpleLiteral(langRangeValue))
		{
			String langTag = ((Literal)langTagValue).getLabel();
			String langRange = ((Literal)langRangeValue).getLabel();

			boolean result = false;
			if (langRange.equals("*")) {
				result = langTag.length() > 0;
			}
			else if (langTag.length() == langRange.length()) {
				result = langTag.equalsIgnoreCase(langRange);
			}
			else if (langTag.length() > langRange.length()) {
				// check if the range is a prefix of the tag
				String prefix = langTag.substring(0, langRange.length());
				result = prefix.equalsIgnoreCase(langRange) && langTag.charAt(langRange.length()) == '-';
			}

			return BooleanLiteralImpl.valueOf(result);
		}

		throw new ValueExprEvaluationException();

	}

	/**
	 * Determines whether the two operands match according to the
	 * <code>like</code> operator. The operator is defined as a string comparison
	 * with the possible use of an asterisk (*) at the end and/or the start of
	 * the second operand to indicate substring matching.
	 * 
	 * @return <tt>true</tt> if the operands match according to the <tt>like</tt>
	 *         operator, <tt>false</tt> otherwise.
	 */
	public Value evaluate(Like node, BindingSet bindings)
		throws ValueExprEvaluationException, QueryEvaluationException
	{
		Value val = evaluate(node.getArg(), bindings);
		String strVal = null;

		if (val instanceof URI) {
			strVal = ((URI)val).toString();
		}
		else if (val instanceof Literal) {
			strVal = ((Literal)val).getLabel();
		}

		if (strVal == null) {
			throw new ValueExprEvaluationException();
		}

		if (!node.isCaseSensitive()) {
			// Convert strVal to lower case, just like the pattern has been done
			strVal = strVal.toLowerCase();
		}

		int valIndex = 0;
		int prevPatternIndex = -1;
		int patternIndex = node.getOpPattern().indexOf('*');

		if (patternIndex == -1) {
			// No wildcards
			return BooleanLiteralImpl.valueOf(node.getOpPattern().equals(strVal));
		}

		String snippet;

		if (patternIndex > 0) {
			// Pattern does not start with a wildcard, first part must match
			snippet = node.getOpPattern().substring(0, patternIndex);
			if (!strVal.startsWith(snippet)) {
				return BooleanLiteralImpl.FALSE;
			}

			valIndex += snippet.length();
			prevPatternIndex = patternIndex;
			patternIndex = node.getOpPattern().indexOf('*', patternIndex + 1);
		}

		while (patternIndex != -1) {
			// Get snippet between previous wildcard and this wildcard
			snippet = node.getOpPattern().substring(prevPatternIndex + 1, patternIndex);

			// Search for the snippet in the value
			valIndex = strVal.indexOf(snippet, valIndex);
			if (valIndex == -1) {
				return BooleanLiteralImpl.FALSE;
			}

			valIndex += snippet.length();
			prevPatternIndex = patternIndex;
			patternIndex = node.getOpPattern().indexOf('*', patternIndex + 1);
		}

		// Part after last wildcard
		snippet = node.getOpPattern().substring(prevPatternIndex + 1);

		if (snippet.length() > 0) {
			// Pattern does not end with a wildcard.

			// Search last occurence of the snippet.
			valIndex = strVal.indexOf(snippet, valIndex);
			int i;
			while ((i = strVal.indexOf(snippet, valIndex + 1)) != -1) {
				// A later occurence was found.
				valIndex = i;
			}

			if (valIndex == -1) {
				return BooleanLiteralImpl.FALSE;
			}

			valIndex += snippet.length();

			if (valIndex < strVal.length()) {
				// Some characters were not matched
				return BooleanLiteralImpl.FALSE;
			}
		}

		return BooleanLiteralImpl.TRUE;
	}

	/**
	 * Evaluates a function.
	 */
	public Value evaluate(FunctionCall node, BindingSet bindings)
		throws ValueExprEvaluationException, QueryEvaluationException
	{
		Function function = FunctionRegistry.getInstance().get(node.getURI());

		if (function == null) {
			throw new QueryEvaluationException("Unknown function '" + node.getURI() + "'");
		}

		// the NOW function is a special case as it needs to keep a shared return
		// value for the duration of the query.
		if (function instanceof Now) {
			return evaluate((Now)function, bindings);
		}

		List<ValueExpr> args = node.getArgs();

		Value[] argValues = new Value[args.size()];

		for (int i = 0; i < args.size(); i++) {
			argValues[i] = evaluate(args.get(i), bindings);
		}

		return function.evaluate(tripleSource.getValueFactory(), argValues);

	}

	public Value evaluate(And node, BindingSet bindings)
		throws ValueExprEvaluationException, QueryEvaluationException
	{
		try {
			Value leftValue = evaluate(node.getLeftArg(), bindings);
			if (QueryEvaluationUtil.getEffectiveBooleanValue(leftValue) == false) {
				// Left argument evaluates to false, we don't need to look any
				// further
				return BooleanLiteralImpl.FALSE;
			}
		}
		catch (ValueExprEvaluationException e) {
			// Failed to evaluate the left argument. Result is 'false' when
			// the right argument evaluates to 'false', failure otherwise.
			Value rightValue = evaluate(node.getRightArg(), bindings);
			if (QueryEvaluationUtil.getEffectiveBooleanValue(rightValue) == false) {
				return BooleanLiteralImpl.FALSE;
			}
			else {
				throw new ValueExprEvaluationException();
			}
		}

		// Left argument evaluated to 'true', result is determined
		// by the evaluation of the right argument.
		Value rightValue = evaluate(node.getRightArg(), bindings);
		return BooleanLiteralImpl.valueOf(QueryEvaluationUtil.getEffectiveBooleanValue(rightValue));
	}

	public Value evaluate(Or node, BindingSet bindings)
		throws ValueExprEvaluationException, QueryEvaluationException
	{
		try {
			Value leftValue = evaluate(node.getLeftArg(), bindings);
			if (QueryEvaluationUtil.getEffectiveBooleanValue(leftValue) == true) {
				// Left argument evaluates to true, we don't need to look any
				// further
				return BooleanLiteralImpl.TRUE;
			}
		}
		catch (ValueExprEvaluationException e) {
			// Failed to evaluate the left argument. Result is 'true' when
			// the right argument evaluates to 'true', failure otherwise.
			Value rightValue = evaluate(node.getRightArg(), bindings);
			if (QueryEvaluationUtil.getEffectiveBooleanValue(rightValue) == true) {
				return BooleanLiteralImpl.TRUE;
			}
			else {
				throw new ValueExprEvaluationException();
			}
		}

		// Left argument evaluated to 'false', result is determined
		// by the evaluation of the right argument.
		Value rightValue = evaluate(node.getRightArg(), bindings);
		return BooleanLiteralImpl.valueOf(QueryEvaluationUtil.getEffectiveBooleanValue(rightValue));
	}

	public Value evaluate(Not node, BindingSet bindings)
		throws ValueExprEvaluationException, QueryEvaluationException
	{
		Value argValue = evaluate(node.getArg(), bindings);
		boolean argBoolean = QueryEvaluationUtil.getEffectiveBooleanValue(argValue);
		return BooleanLiteralImpl.valueOf(!argBoolean);
	}

	public Value evaluate(Now node, BindingSet bindings)
		throws ValueExprEvaluationException, QueryEvaluationException
	{
		if (sharedValueOfNow == null) {
			sharedValueOfNow = node.evaluate(tripleSource.getValueFactory());
		}
		return sharedValueOfNow;
	}

	public Value evaluate(SameTerm node, BindingSet bindings)
		throws ValueExprEvaluationException, QueryEvaluationException
	{
		Value leftVal = evaluate(node.getLeftArg(), bindings);
		Value rightVal = evaluate(node.getRightArg(), bindings);

		return BooleanLiteralImpl.valueOf(leftVal != null && leftVal.equals(rightVal));
	}

	public Value evaluate(Coalesce node, BindingSet bindings)
		throws ValueExprEvaluationException
	{
		Value result = null;

		for (ValueExpr expr : node.getArguments()) {
			try {
				result = evaluate(expr, bindings);

				// return first result that does not produce an error on evaluation.
				break;
			}
			catch (ValueExprEvaluationException e) {
				continue;
			}
			catch (QueryEvaluationException e) {
				continue;
			}
		}

		if (result == null) {
			throw new ValueExprEvaluationException("COALESCE arguments do not evaluate to a value: "
					+ node.getSignature());
		}

		return result;
	}

	public Value evaluate(Compare node, BindingSet bindings)
		throws ValueExprEvaluationException, QueryEvaluationException
	{
		Value leftVal = evaluate(node.getLeftArg(), bindings);
		Value rightVal = evaluate(node.getRightArg(), bindings);

		return BooleanLiteralImpl.valueOf(QueryEvaluationUtil.compare(leftVal, rightVal, node.getOperator()));
	}

	public Value evaluate(MathExpr node, BindingSet bindings)
		throws ValueExprEvaluationException, QueryEvaluationException
	{
		// Do the math
		Value leftVal = evaluate(node.getLeftArg(), bindings);
		Value rightVal = evaluate(node.getRightArg(), bindings);

		if (leftVal instanceof Literal && rightVal instanceof Literal) {
			return MathUtil.compute((Literal)leftVal, (Literal)rightVal, node.getOperator());
		}

		throw new ValueExprEvaluationException("Both arguments must be numeric literals");
	}

	public Value evaluate(If node, BindingSet bindings)
		throws QueryEvaluationException
	{
		Value result = null;

		boolean conditionIsTrue;

		try {
			Value value = evaluate(node.getCondition(), bindings);
			conditionIsTrue = QueryEvaluationUtil.getEffectiveBooleanValue(value);
		}
		catch (ValueExprEvaluationException e) {
			// in case of type error, if-construction should result in empty
			// binding.
			return null;
		}

		if (conditionIsTrue) {
			result = evaluate(node.getResult(), bindings);
		}
		else {
			result = evaluate(node.getAlternative(), bindings);
		}
		return result;
	}

	public Value evaluate(In node, BindingSet bindings)
		throws ValueExprEvaluationException, QueryEvaluationException
	{
		Value leftValue = evaluate(node.getArg(), bindings);

		// Result is false until a match has been found
		boolean result = false;

		// Use first binding name from tuple expr to compare values
		String bindingName = node.getSubQuery().getBindingNames().iterator().next();

		CloseableIteration<BindingSet, QueryEvaluationException> iter = evaluate(node.getSubQuery(), bindings);
		try {
			while (result == false && iter.hasNext()) {
				BindingSet bindingSet = iter.next();

				Value rightValue = bindingSet.getValue(bindingName);

				result = leftValue == null && rightValue == null || leftValue != null
						&& leftValue.equals(rightValue);
			}
		}
		finally {
			iter.close();
		}

		return BooleanLiteralImpl.valueOf(result);
	}

	public Value evaluate(ListMemberOperator node, BindingSet bindings)
		throws ValueExprEvaluationException, QueryEvaluationException
	{
		List<ValueExpr> args = node.getArguments();
		Value leftValue = evaluate(args.get(0), bindings);

		boolean result = false;
		ValueExprEvaluationException typeError = null;
		for (int i = 1; i < args.size(); i++) {
			ValueExpr arg = args.get(i);
			try {
				Value rightValue = evaluate(arg, bindings);
				result = leftValue == null && rightValue == null;
				if (!result) {
					result = QueryEvaluationUtil.compare(leftValue, rightValue, CompareOp.EQ);
				}
				if (result) {
					break;
				}
			}
			catch (ValueExprEvaluationException caught) {
				typeError = caught;
			}
		}

		if (typeError != null && !result) {
			// cf. SPARQL spec a type error is thrown if the value is not in the
			// list and one of the list members caused a type error in the
			// comparison.
			throw typeError;
		}

		return BooleanLiteralImpl.valueOf(result);
	}

	public Value evaluate(CompareAny node, BindingSet bindings)
		throws ValueExprEvaluationException, QueryEvaluationException
	{
		Value leftValue = evaluate(node.getArg(), bindings);

		// Result is false until a match has been found
		boolean result = false;

		// Use first binding name from tuple expr to compare values
		String bindingName = node.getSubQuery().getBindingNames().iterator().next();

		CloseableIteration<BindingSet, QueryEvaluationException> iter = evaluate(node.getSubQuery(), bindings);
		try {
			while (result == false && iter.hasNext()) {
				BindingSet bindingSet = iter.next();

				Value rightValue = bindingSet.getValue(bindingName);

				try {
					result = QueryEvaluationUtil.compare(leftValue, rightValue, node.getOperator());
				}
				catch (ValueExprEvaluationException e) {
					// ignore, maybe next value will match
				}
			}
		}
		finally {
			iter.close();
		}

		return BooleanLiteralImpl.valueOf(result);
	}

	public Value evaluate(CompareAll node, BindingSet bindings)
		throws ValueExprEvaluationException, QueryEvaluationException
	{
		Value leftValue = evaluate(node.getArg(), bindings);

		// Result is true until a mismatch has been found
		boolean result = true;

		// Use first binding name from tuple expr to compare values
		String bindingName = node.getSubQuery().getBindingNames().iterator().next();

		CloseableIteration<BindingSet, QueryEvaluationException> iter = evaluate(node.getSubQuery(), bindings);
		try {
			while (result == true && iter.hasNext()) {
				BindingSet bindingSet = iter.next();

				Value rightValue = bindingSet.getValue(bindingName);

				try {
					result = QueryEvaluationUtil.compare(leftValue, rightValue, node.getOperator());
				}
				catch (ValueExprEvaluationException e) {
					// Exception thrown by ValueCompare.isTrue(...)
					result = false;
				}
			}
		}
		finally {
			iter.close();
		}

		return BooleanLiteralImpl.valueOf(result);
	}

	public Value evaluate(Exists node, BindingSet bindings)
		throws ValueExprEvaluationException, QueryEvaluationException
	{
		CloseableIteration<BindingSet, QueryEvaluationException> iter = evaluate(node.getSubQuery(), bindings);
		try {
			return BooleanLiteralImpl.valueOf(iter.hasNext());
		}
		finally {
			iter.close();
		}
	}

	public boolean isTrue(ValueExpr expr, BindingSet bindings)
		throws QueryEvaluationException
	{
		try {
			Value value = evaluate(expr, bindings);
			return QueryEvaluationUtil.getEffectiveBooleanValue(value);
		}
		catch (ValueExprEvaluationException e) {
			return false;
		}
	}

	protected boolean isReducedOrDistinct(QueryModelNode node) {
		QueryModelNode parent = node.getParentNode();
		if (parent instanceof Slice) {
			return isReducedOrDistinct(parent);
		}
		return parent instanceof Distinct || parent instanceof Reduced;
	}

	/**
	 * Returns the limit of the current variable bindings before any further
	 * projection.
	 */
	protected long getLimit(QueryModelNode node) {
		long offset = 0;
		if (node instanceof Slice) {
			Slice slice = (Slice)node;
			if (slice.hasOffset() && slice.hasLimit()) {
				return slice.getOffset() + slice.getLimit();
			}
			else if (slice.hasLimit()) {
				return slice.getLimit();
			}
			else if (slice.hasOffset()) {
				offset = slice.getOffset();
			}
		}
		QueryModelNode parent = node.getParentNode();
		if (parent instanceof Distinct || parent instanceof Reduced || parent instanceof Slice) {
			long limit = getLimit(parent);
			if (offset > 0L && limit < Long.MAX_VALUE) {
				return offset + limit;
			}
			else {
				return limit;
			}
		}
		return Long.MAX_VALUE;
	}

}<|MERGE_RESOLUTION|>--- conflicted
+++ resolved
@@ -183,7 +183,7 @@
 	private Value sharedValueOfNow;
 
 	private final long iterationSyncThreshold;
-	
+
 	/*--------------*
 	 * Constructors *
 	 *--------------*/
@@ -192,36 +192,32 @@
 		this(tripleSource, null, serviceResolver);
 	}
 
-<<<<<<< HEAD
 	public EvaluationStrategyImpl(TripleSource tripleSource, Dataset dataset,
 			FederatedServiceResolver serviceResolver)
+	{
+		this(tripleSource, dataset, serviceResolver, 0);
+	}
+
+	public EvaluationStrategyImpl(TripleSource tripleSource, Dataset dataset,
+			FederatedServiceResolver serviceResolver, long iterationSyncTreshold)
 	{
 		this.tripleSource = tripleSource;
 		this.dataset = dataset;
 		this.serviceResolver = serviceResolver;
-	}
-
-	public FederatedService getService(String serviceUrl)
-		throws QueryEvaluationException
-	{
-		return serviceResolver.getService(serviceUrl);
-=======
-	public EvaluationStrategyImpl(TripleSource tripleSource, Dataset dataset) {
-		this(tripleSource, dataset, 0);
-	}
-	
-	public EvaluationStrategyImpl(TripleSource tripleSource, Dataset dataset, long iterationSyncTreshold) {
-		this.tripleSource = tripleSource;
-		this.dataset = dataset;
 		this.iterationSyncThreshold = iterationSyncTreshold;
-		
+
 		EvaluationStrategies.register(this.hashCode(), this);
->>>>>>> f74bcc0a
 	}
 
 	/*---------*
 	 * Methods *
 	 *---------*/
+
+	public FederatedService getService(String serviceUrl)
+		throws QueryEvaluationException
+	{
+		return serviceResolver.getService(serviceUrl);
+	}
 
 	public CloseableIteration<BindingSet, QueryEvaluationException> evaluate(TupleExpr expr,
 			BindingSet bindings)
@@ -389,8 +385,8 @@
 			}
 
 			// otherwise: perform a SELECT query
-			CloseableIteration<BindingSet, QueryEvaluationException> result = fs.select(service, freeVars, bindings,
-					baseUri);
+			CloseableIteration<BindingSet, QueryEvaluationException> result = fs.select(service, freeVars,
+					bindings, baseUri);
 
 			if (service.isSilent())
 				return new SilentIteration(result);
