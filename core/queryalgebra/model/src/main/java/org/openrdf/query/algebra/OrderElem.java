<<<<<<< HEAD
/* 
 * Licensed to Aduna under one or more contributor license agreements.  
 * See the NOTICE.txt file distributed with this work for additional 
 * information regarding copyright ownership. 
 *
 * Aduna licenses this file to you under the terms of the Aduna BSD 
 * License (the "License"); you may not use this file except in compliance 
 * with the License. See the LICENSE.txt file distributed with this work 
 * for the full License.
 *
 * Unless required by applicable law or agreed to in writing, software 
 * distributed under the License is distributed on an "AS IS" BASIS, 
 * WITHOUT WARRANTIES OR CONDITIONS OF ANY KIND, either express or 
 * implied. See the License for the specific language governing permissions
 * and limitations under the License.
 */
package org.openrdf.query.algebra;

/**
 * @author Arjohn Kampman
 */
public class OrderElem extends QueryModelNodeBase {

	/*-----------*
	 * Variables *
	 *-----------*/

	/**
	 * 
	 */
	private static final long serialVersionUID = -6573481604435459287L;

	private ValueExpr expr;

	private boolean ascending = true;

	/*--------------*
	 * Constructors *
	 *--------------*/

	public OrderElem() {
	}

	public OrderElem(ValueExpr expr) {
		this(expr, true);
	}

	public OrderElem(ValueExpr expr, boolean ascending) {
		setExpr(expr);
		setAscending(ascending);
	}

	/*---------*
	 * Methods *
	 *---------*/

	public ValueExpr getExpr() {
		return expr;
	}

	public void setExpr(ValueExpr expr) {
		assert expr != null : "expr must not be null";
		expr.setParentNode(this);
		this.expr = expr;
	}

	public boolean isAscending() {
		return ascending;
	}

	public void setAscending(boolean ascending) {
		this.ascending = ascending;
	}

	public <X extends Exception> void visit(QueryModelVisitor<X> visitor)
		throws X
	{
		visitor.meet(this);
	}

	@Override
	public <X extends Exception> void visitChildren(QueryModelVisitor<X> visitor)
		throws X
	{
		expr.visit(visitor);
	}

	@Override
	public void replaceChildNode(QueryModelNode current, QueryModelNode replacement) {
		if (expr == current) {
			setExpr((ValueExpr)replacement);
		}
		else {
			super.replaceChildNode(current, replacement);
		}
	}

	@Override
	public String getSignature() {
		return super.getSignature() + " (" + (ascending ? "ASC" : "DESC") + ")";
	}

	@Override
	public boolean equals(Object other) {
		if (other instanceof OrderElem) {
			OrderElem o = (OrderElem)other;
			return ascending == o.isAscending() && expr.equals(o.getExpr());
		}
		return false;
	}

	@Override
	public int hashCode() {
		int result = expr.hashCode();
		if (ascending) {
			result = ~result;
		}
		return result;
	}

	@Override
	public OrderElem clone() {
		OrderElem clone = (OrderElem)super.clone();
		clone.setExpr(getExpr().clone());
		return clone;
	}
}
=======
/* 
 * Licensed to Aduna under one or more contributor license agreements.  
 * See the NOTICE.txt file distributed with this work for additional 
 * information regarding copyright ownership. 
 *
 * Aduna licenses this file to you under the terms of the Aduna BSD 
 * License (the "License"); you may not use this file except in compliance 
 * with the License. See the LICENSE.txt file distributed with this work 
 * for the full License.
 *
 * Unless required by applicable law or agreed to in writing, software 
 * distributed under the License is distributed on an "AS IS" BASIS, 
 * WITHOUT WARRANTIES OR CONDITIONS OF ANY KIND, either express or 
 * implied. See the License for the specific language governing permissions
 * and limitations under the License.
 */
package org.openrdf.query.algebra;

/**
 * @author Arjohn Kampman
 */
public class OrderElem extends QueryModelNodeBase {

	/*-----------*
	 * Variables *
	 *-----------*/

	private ValueExpr expr;

	private boolean ascending = true;

	/*--------------*
	 * Constructors *
	 *--------------*/

	public OrderElem() {
	}

	public OrderElem(ValueExpr expr) {
		this(expr, true);
	}

	public OrderElem(ValueExpr expr, boolean ascending) {
		setExpr(expr);
		setAscending(ascending);
	}

	/*---------*
	 * Methods *
	 *---------*/

	public ValueExpr getExpr() {
		return expr;
	}

	public void setExpr(ValueExpr expr) {
		assert expr != null : "expr must not be null";
		expr.setParentNode(this);
		this.expr = expr;
	}

	public boolean isAscending() {
		return ascending;
	}

	public void setAscending(boolean ascending) {
		this.ascending = ascending;
	}

	public <X extends Exception> void visit(QueryModelVisitor<X> visitor)
		throws X
	{
		visitor.meet(this);
	}

	@Override
	public <X extends Exception> void visitChildren(QueryModelVisitor<X> visitor)
		throws X
	{
		expr.visit(visitor);
	}

	@Override
	public void replaceChildNode(QueryModelNode current, QueryModelNode replacement) {
		if (expr == current) {
			setExpr((ValueExpr)replacement);
		}
		else {
			super.replaceChildNode(current, replacement);
		}
	}

	@Override
	public String getSignature() {
		return super.getSignature() + " (" + (ascending ? "ASC" : "DESC") + ")";
	}

	@Override
	public boolean equals(Object other) {
		if (other instanceof OrderElem) {
			OrderElem o = (OrderElem)other;
			return ascending == o.isAscending() && expr.equals(o.getExpr());
		}
		return false;
	}

	@Override
	public int hashCode() {
		int result = expr.hashCode();
		if (ascending) {
			result = ~result;
		}
		return result;
	}

	@Override
	public OrderElem clone() {
		OrderElem clone = (OrderElem)super.clone();
		clone.setExpr(getExpr().clone());
		return clone;
	}
}
>>>>>>> 48510813
<|MERGE_RESOLUTION|>--- conflicted
+++ resolved
@@ -1,4 +1,3 @@
-<<<<<<< HEAD
 /* 
  * Licensed to Aduna under one or more contributor license agreements.  
  * See the NOTICE.txt file distributed with this work for additional 
@@ -125,128 +124,4 @@
 		clone.setExpr(getExpr().clone());
 		return clone;
 	}
-}
-=======
-/* 
- * Licensed to Aduna under one or more contributor license agreements.  
- * See the NOTICE.txt file distributed with this work for additional 
- * information regarding copyright ownership. 
- *
- * Aduna licenses this file to you under the terms of the Aduna BSD 
- * License (the "License"); you may not use this file except in compliance 
- * with the License. See the LICENSE.txt file distributed with this work 
- * for the full License.
- *
- * Unless required by applicable law or agreed to in writing, software 
- * distributed under the License is distributed on an "AS IS" BASIS, 
- * WITHOUT WARRANTIES OR CONDITIONS OF ANY KIND, either express or 
- * implied. See the License for the specific language governing permissions
- * and limitations under the License.
- */
-package org.openrdf.query.algebra;
-
-/**
- * @author Arjohn Kampman
- */
-public class OrderElem extends QueryModelNodeBase {
-
-	/*-----------*
-	 * Variables *
-	 *-----------*/
-
-	private ValueExpr expr;
-
-	private boolean ascending = true;
-
-	/*--------------*
-	 * Constructors *
-	 *--------------*/
-
-	public OrderElem() {
-	}
-
-	public OrderElem(ValueExpr expr) {
-		this(expr, true);
-	}
-
-	public OrderElem(ValueExpr expr, boolean ascending) {
-		setExpr(expr);
-		setAscending(ascending);
-	}
-
-	/*---------*
-	 * Methods *
-	 *---------*/
-
-	public ValueExpr getExpr() {
-		return expr;
-	}
-
-	public void setExpr(ValueExpr expr) {
-		assert expr != null : "expr must not be null";
-		expr.setParentNode(this);
-		this.expr = expr;
-	}
-
-	public boolean isAscending() {
-		return ascending;
-	}
-
-	public void setAscending(boolean ascending) {
-		this.ascending = ascending;
-	}
-
-	public <X extends Exception> void visit(QueryModelVisitor<X> visitor)
-		throws X
-	{
-		visitor.meet(this);
-	}
-
-	@Override
-	public <X extends Exception> void visitChildren(QueryModelVisitor<X> visitor)
-		throws X
-	{
-		expr.visit(visitor);
-	}
-
-	@Override
-	public void replaceChildNode(QueryModelNode current, QueryModelNode replacement) {
-		if (expr == current) {
-			setExpr((ValueExpr)replacement);
-		}
-		else {
-			super.replaceChildNode(current, replacement);
-		}
-	}
-
-	@Override
-	public String getSignature() {
-		return super.getSignature() + " (" + (ascending ? "ASC" : "DESC") + ")";
-	}
-
-	@Override
-	public boolean equals(Object other) {
-		if (other instanceof OrderElem) {
-			OrderElem o = (OrderElem)other;
-			return ascending == o.isAscending() && expr.equals(o.getExpr());
-		}
-		return false;
-	}
-
-	@Override
-	public int hashCode() {
-		int result = expr.hashCode();
-		if (ascending) {
-			result = ~result;
-		}
-		return result;
-	}
-
-	@Override
-	public OrderElem clone() {
-		OrderElem clone = (OrderElem)super.clone();
-		clone.setExpr(getExpr().clone());
-		return clone;
-	}
-}
->>>>>>> 48510813
+}