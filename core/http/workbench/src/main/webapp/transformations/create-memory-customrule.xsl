<?xml version="1.0" encoding="UTF-8"?>
<!DOCTYPE rdf:RDF [
   <!ENTITY xsd  "http://www.w3.org/2001/XMLSchema#" >
 ]>
<xsl:stylesheet version="1.0"
	xmlns:xsl="http://www.w3.org/1999/XSL/Transform" xmlns:rdf="http://www.w3.org/1999/02/22-rdf-syntax-ns#"
	xmlns:sparql="http://www.w3.org/2005/sparql-results#" xmlns="http://www.w3.org/1999/xhtml">

	<xsl:include href="../locale/messages.xsl" />

	<xsl:variable name="title">
		<xsl:value-of select="$repository-create.title" />
	</xsl:variable>

	<xsl:include href="template.xsl" />

	<xsl:template match="sparql:sparql">
		<script src="../../scripts/create.js" type="text/javascript">
		</script>
		<form action="create" method="post">
			<table class="dataentry">
				<tbody>
					<tr>
						<th>
							<xsl:value-of select="$repository-type.label" />
						</th>
						<td>
							<select id="type" name="type">
								<option value="memory-customrule">
									In Memory Store Custom Graph Query
									Inference
								</option>
							</select>
						</td>
						<td></td>
					</tr>
					<tr>
						<th>
							<xsl:value-of select="$repository-id.label" />
						</th>
						<td>
							<input type="text" id="id" name="Repository ID" size="16"
								vaue="memory-customrule" />
						</td>
						<td></td>
					</tr>
					<tr>
						<th>
							<xsl:value-of select="$repository-title.label" />
						</th>
						<td>
							<input type="text" id="title" name="Repository title" size="48"
								value="Memory store with custom graph query inferencing" />
						</td>
						<td></td>
					</tr>
					<tr>
						<th>
							<xsl:value-of select="$query-language.label" />
						</th>
						<td>
							<select id="queryLn" name="Query Language">
								<xsl:for-each select="$info//sparql:binding[@name='query-format']">
									<option value="{substring-before(sparql:literal, ' ')}">
										<xsl:choose>
											<xsl:when
												test="$info//sparql:binding[@name='default-queryLn']/sparql:literal = substring-before(sparql:literal, ' ')">
												<xsl:attribute name="selected">true</xsl:attribute>
											</xsl:when>
										</xsl:choose>
										<xsl:value-of select="substring-after(sparql:literal, ' ')" />
									</option>
								</xsl:for-each>
							</select>
						</td>
					</tr>
					<tr>
						<th>
							<xsl:value-of select="$rule-query.label" />
						</th>
						<td>
							<textarea id="ruleQuery" name="Rule query" rows="8"
								cols="80" wrap="hard">
							</textarea>
						</td>
					</tr>
					<tr>
						<th>
							<xsl:value-of select="$matcher-query.label" />
						</th>
						<td>
<<<<<<< HEAD
							<textarea id="matcherQuery" name="Matcher query (optional)" rows="8" cols="80"
								wrap="hard">
=======
							<textarea id="matcherQuery" name="Matcher query" rows="8"
								cols="80" wrap="hard">
>>>>>>> 037967fc
							</textarea>
						</td>
					</tr>
					<tr>
						<td>
							<xsl:value-of select="$repository-persist.label" />
						</td>
						<td>
							<input type="radio" id="persist" name="Persist" size="48"
								value="true" checked="true" />
							<xsl:value-of select="$true.label" />
							<input type="radio" id="persist" name="Persist" size="48"
								value="false" />
							<xsl:value-of select="$false.label" />
						</td>
						<td></td>
					</tr>
					<tr>
						<th>
							<xsl:value-of select="$repository-sync-delay.label" />
						</th>
						<td>
							<input type="text" id="delay" name="Sync delay" size="4"
								value="0" />
						</td>
						<td></td>
					</tr>
					<tr>
						<td></td>
						<td>
							<input type="button" value="{$cancel.label}" style="float:right"
								href="repositories" onclick="document.location.href=this.getAttribute('href')" />
							<input id="create" type="button" value="{$create.label}"
								onclick="checkOverwrite()" />
						</td>
					</tr>
				</tbody>
			</table>
		</form>
	</xsl:template>

</xsl:stylesheet><|MERGE_RESOLUTION|>--- conflicted
+++ resolved
@@ -89,13 +89,8 @@
 							<xsl:value-of select="$matcher-query.label" />
 						</th>
 						<td>
-<<<<<<< HEAD
 							<textarea id="matcherQuery" name="Matcher query (optional)" rows="8" cols="80"
 								wrap="hard">
-=======
-							<textarea id="matcherQuery" name="Matcher query" rows="8"
-								cols="80" wrap="hard">
->>>>>>> 037967fc
 							</textarea>
 						</td>
 					</tr>
