/* 
 * Licensed to Aduna under one or more contributor license agreements.  
 * See the NOTICE.txt file distributed with this work for additional 
 * information regarding copyright ownership. 
 *
 * Aduna licenses this file to you under the terms of the Aduna BSD 
 * License (the "License"); you may not use this file except in compliance 
 * with the License. See the LICENSE.txt file distributed with this work 
 * for the full License.
 *
 * Unless required by applicable law or agreed to in writing, software 
 * distributed under the License is distributed on an "AS IS" BASIS, 
 * WITHOUT WARRANTIES OR CONDITIONS OF ANY KIND, either express or 
 * implied. See the License for the specific language governing permissions
 * and limitations under the License.
 */
package org.openrdf.http.client;

import static org.openrdf.http.protocol.Protocol.ACCEPT_PARAM_NAME;

import java.io.IOException;
import java.net.HttpURLConnection;
import java.net.MalformedURLException;
import java.net.URL;
import java.nio.charset.Charset;
import java.nio.charset.IllegalCharsetNameException;
import java.util.ArrayList;
import java.util.List;
import java.util.Map;
import java.util.Map.Entry;
import java.util.Set;
import java.util.concurrent.ExecutorService;
import java.util.concurrent.Executors;

import org.apache.commons.httpclient.Header;
import org.apache.commons.httpclient.HeaderElement;
import org.apache.commons.httpclient.HttpClient;
import org.apache.commons.httpclient.HttpException;
import org.apache.commons.httpclient.HttpMethod;
import org.apache.commons.httpclient.HttpMethodBase;
import org.apache.commons.httpclient.MultiThreadedHttpConnectionManager;
import org.apache.commons.httpclient.NameValuePair;
import org.apache.commons.httpclient.ProxyHost;
import org.apache.commons.httpclient.UsernamePasswordCredentials;
import org.apache.commons.httpclient.auth.AuthScope;
import org.apache.commons.httpclient.methods.PostMethod;
import org.apache.commons.httpclient.params.HttpConnectionManagerParams;
import org.slf4j.Logger;
import org.slf4j.LoggerFactory;

import org.openrdf.http.protocol.Protocol;
import org.openrdf.http.protocol.UnauthorizedException;
import org.openrdf.http.protocol.error.ErrorInfo;
import org.openrdf.http.protocol.error.ErrorType;
import org.openrdf.model.URI;
import org.openrdf.model.ValueFactory;
import org.openrdf.model.impl.ValueFactoryImpl;
import org.openrdf.query.Binding;
import org.openrdf.query.Dataset;
import org.openrdf.query.GraphQueryResult;
import org.openrdf.query.MalformedQueryException;
import org.openrdf.query.QueryInterruptedException;
import org.openrdf.query.QueryLanguage;
import org.openrdf.query.QueryResultHandlerException;
import org.openrdf.query.TupleQueryResult;
import org.openrdf.query.TupleQueryResultHandler;
import org.openrdf.query.TupleQueryResultHandlerException;
import org.openrdf.query.UnsupportedQueryLanguageException;
import org.openrdf.query.resultio.BooleanQueryResultFormat;
import org.openrdf.query.resultio.BooleanQueryResultParser;
import org.openrdf.query.resultio.BooleanQueryResultParserRegistry;
import org.openrdf.query.resultio.QueryResultIO;
import org.openrdf.query.resultio.QueryResultParseException;
import org.openrdf.query.resultio.TupleQueryResultFormat;
import org.openrdf.query.resultio.TupleQueryResultParser;
import org.openrdf.query.resultio.TupleQueryResultParserRegistry;
import org.openrdf.query.resultio.UnsupportedQueryResultFormatException;
import org.openrdf.repository.RepositoryException;
import org.openrdf.rio.ParserConfig;
import org.openrdf.rio.RDFFormat;
import org.openrdf.rio.RDFHandler;
import org.openrdf.rio.RDFHandlerException;
import org.openrdf.rio.RDFParseException;
import org.openrdf.rio.RDFParser;
import org.openrdf.rio.RDFParserRegistry;
import org.openrdf.rio.Rio;
import org.openrdf.rio.UnsupportedRDFormatException;
import org.openrdf.rio.helpers.ParseErrorLogger;

/**
 * The HTTP client provides low level HTTP methods for the HTTP communication of
 * the SPARQL repository as well as the HTTP Repository. All methods are
 * compliant to the SPARQL 1.1 protocol. For both Tuple and Graph queries there
 * is a variant which parses the result in the background, see
 * {@link BackgroundTupleResult} and {@link BackgroundGraphResult}. For boolean
 * queries the result is parsed in the current thread. All methods in this class
 * guarantee that HTTP connections are closed properly and returned to the
 * connection pool. Functionality specific to the Sesame HTTP protocol can be
 * found in {@link SesameHTTPClient} (which is used by Remote Repositories).
 * 
 * @author Herko ter Horst
 * @author Arjohn Kampman
 * @author Andreas Schwarte
 * @see SesameHTTPClient
 */
public class HTTPClient {

	/*-----------*
	 * Constants *
	 *-----------*/

	final Logger logger = LoggerFactory.getLogger(this.getClass());

	/*-----------*
	 * Variables *
	 *-----------*/

	private ValueFactory valueFactory;

	private String queryURL;

	private String updateURL;
<<<<<<< HEAD

	private MultiThreadedHttpConnectionManager manager;

	protected HttpClient httpClient;

	private ExecutorService executor = null;
=======

	private final MultiThreadedHttpConnectionManager manager;

	protected final HttpClient httpClient;

	private final ExecutorService executor = Executors.newCachedThreadPool();
>>>>>>> 7d7632cd

	private AuthScope authScope;

	private ParserConfig parserConfig = new ParserConfig();

	private TupleQueryResultFormat preferredTQRFormat = TupleQueryResultFormat.BINARY;

	private BooleanQueryResultFormat preferredBQRFormat = BooleanQueryResultFormat.TEXT;

	private RDFFormat preferredRDFFormat = RDFFormat.TURTLE;

	private Map<String, String> additionalHttpHeaders;

	/*--------------*
	 * Constructors *
	 *--------------*/

	public HTTPClient() {
		valueFactory = ValueFactoryImpl.getInstance();
<<<<<<< HEAD
		initialize();
=======

		// Use MultiThreadedHttpConnectionManager to allow concurrent access on
		// HttpClient
		manager = new MultiThreadedHttpConnectionManager();

		// Allow 20 concurrent connections to the same host (default is 2)
		HttpConnectionManagerParams params = new HttpConnectionManagerParams();
		params.setDefaultMaxConnectionsPerHost(20);
		manager.setParams(params);

		httpClient = new HttpClient(manager);

		configureProxySettings(httpClient);
>>>>>>> 7d7632cd
	}

	/*-----------------*
	 * Get/set methods *
	 *-----------------*/

	public void shutDown() {
		manager.closeIdleConnections(0);
		manager.shutdown();
		executor.shutdown();
		httpClient = null;
	}

	/**
	 * (re)initializes the connection manager and HttpClient (if not already
	 * done), for example after a shutdown has been invoked earlier. Invoking
	 * this method multiple times will have no effect.
	 */
	public void initialize() {
		if (httpClient == null) {
			executor = Executors.newCachedThreadPool();
			
			// Use MultiThreadedHttpConnectionManager to allow concurrent access on
			// HttpClient
			manager = new MultiThreadedHttpConnectionManager();

			// Allow 20 concurrent connections to the same host (default is 2)
			HttpConnectionManagerParams params = new HttpConnectionManagerParams();
			params.setDefaultMaxConnectionsPerHost(20);
			manager.setParams(params);

			httpClient = new HttpClient(manager);

			configureProxySettings(httpClient);
		}
	}

	protected final HttpClient getHttpClient() {
		return httpClient;
	}

	public void setValueFactory(ValueFactory valueFactory) {
		this.valueFactory = valueFactory;
	}

	public ValueFactory getValueFactory() {
		return valueFactory;
	}

	public void setQueryURL(String queryURL) {
		if (queryURL == null) {
			throw new IllegalArgumentException("queryURL must not be null");
		}
		this.queryURL = queryURL;
	}

	public void setUpdateURL(String updateURL) {
		if (updateURL == null) {
			throw new IllegalArgumentException("updateURL must not be null");
		}
		this.updateURL = updateURL;
	}

	/**
	 * Sets the preferred format for encoding tuple query results. The
	 * {@link TupleQueryResultFormat#BINARY binary} format is preferred by
	 * default.
	 * 
	 * @param format
	 *        The preferred {@link TupleQueryResultFormat}, or <tt>null</tt> to
	 *        indicate no specific format is preferred.
	 */
	public void setPreferredTupleQueryResultFormat(TupleQueryResultFormat format) {
		preferredTQRFormat = format;
	}

	/**
	 * Gets the preferred {@link TupleQueryResultFormat} for encoding tuple query
	 * results.
	 * 
	 * @return The preferred format, of <tt>null</tt> if no specific format is
	 *         preferred.
	 */
	public TupleQueryResultFormat getPreferredTupleQueryResultFormat() {
		return preferredTQRFormat;
	}

	/**
	 * Sets the preferred format for encoding RDF documents. The
	 * {@link RDFFormat#TURTLE Turtle} format is preferred by default.
	 * 
	 * @param format
	 *        The preferred {@link RDFFormat}, or <tt>null</tt> to indicate no
	 *        specific format is preferred.
	 */
	public void setPreferredRDFFormat(RDFFormat format) {
		preferredRDFFormat = format;
	}

	/**
	 * Gets the preferred {@link RDFFormat} for encoding RDF documents.
	 * 
	 * @return The preferred format, of <tt>null</tt> if no specific format is
	 *         preferred.
	 */
	public RDFFormat getPreferredRDFFormat() {
		return preferredRDFFormat;
	}

	/**
	 * Sets the preferred format for encoding boolean query results. The
	 * {@link BooleanQueryResultFormat#TEXT binary} format is preferred by
	 * default.
	 * 
	 * @param format
	 *        The preferred {@link BooleanQueryResultFormat}, or <tt>null</tt> to
	 *        indicate no specific format is preferred.
	 */
	public void setPreferredBooleanQueryResultFormat(BooleanQueryResultFormat format) {
		preferredBQRFormat = format;
	}

	/**
	 * Gets the preferred {@link BooleanQueryResultFormat} for encoding boolean
	 * query results.
	 * 
	 * @return The preferred format, of <tt>null</tt> if no specific format is
	 *         preferred.
	 */
	public BooleanQueryResultFormat getPreferredBooleanQueryResultFormat() {
		return preferredBQRFormat;
	}

	/**
	 * Set the username and password for authentication with the remote server.
	 * 
	 * @param username
	 *        the username
	 * @param password
	 *        the password
	 */
	public void setUsernameAndPassword(String username, String password) {
		// checkServerURL();

		if (username != null && password != null) {
			logger.debug("Setting username '{}' and password for server at {}.", username, queryURL);
			try {
				URL server = new URL(getQueryURL());
				authScope = new AuthScope(server.getHost(), AuthScope.ANY_PORT);
				httpClient.getState().setCredentials(authScope,
						new UsernamePasswordCredentials(username, password));
				httpClient.getParams().setAuthenticationPreemptive(true);
			}
			catch (MalformedURLException e) {
				logger.warn("Unable to set username and password for malformed URL {}", queryURL);
			}
		}
		else {
			authScope = null;
			httpClient.getState().clearCredentials();
			httpClient.getParams().setAuthenticationPreemptive(false);
		}
	}

	/**
	 * @param additionalHttpHeaders
	 *        The additionalHttpHeaders to set as key value pairs.
	 */
	public void setAdditionalHttpHeaders(Map<String, String> additionalHttpHeaders) {
		this.additionalHttpHeaders = additionalHttpHeaders;
	}

	/**
	 * @return Returns the additionalHttpHeaders.
	 */
	public Map<String, String> getAdditionalHttpHeaders() {
		return additionalHttpHeaders;
	}

	protected void execute(Runnable command) {
		executor.execute(command);
	}

	public String getQueryURL() {
		return queryURL;
	}

	public String getUpdateURL() {
		return updateURL;
	}

	/*------------------*
	 * Query evaluation *
	 *------------------*/

	public TupleQueryResult sendTupleQuery(QueryLanguage ql, String query, Dataset dataset,
			boolean includeInferred, Binding... bindings)
		throws IOException, RepositoryException, MalformedQueryException, UnauthorizedException,
		QueryInterruptedException
	{
		return sendTupleQuery(ql, query, null, dataset, includeInferred, 0, bindings);
	}

	public TupleQueryResult sendTupleQuery(QueryLanguage ql, String query, String baseURI, Dataset dataset,
			boolean includeInferred, int maxQueryTime, Binding... bindings)
		throws IOException, RepositoryException, MalformedQueryException, UnauthorizedException,
		QueryInterruptedException
	{
		HttpMethod method = getQueryMethod(ql, query, baseURI, dataset, includeInferred, maxQueryTime, bindings);
		return getBackgroundTupleQueryResult(method);
	}

	public void sendTupleQuery(QueryLanguage ql, String query, String baseURI, Dataset dataset,
			boolean includeInferred, int maxQueryTime, TupleQueryResultHandler handler, Binding... bindings)
		throws IOException, TupleQueryResultHandlerException, RepositoryException, MalformedQueryException,
		UnauthorizedException, QueryInterruptedException
	{
		HttpMethod method = getQueryMethod(ql, query, baseURI, dataset, includeInferred, maxQueryTime, bindings);
		getTupleQueryResult(method, handler);
	}

	public void sendUpdate(QueryLanguage ql, String update, String baseURI, Dataset dataset,
			boolean includeInferred, Binding... bindings)
		throws IOException, RepositoryException, MalformedQueryException, UnauthorizedException,
		QueryInterruptedException
	{
		HttpMethod method = getUpdateMethod(ql, update, baseURI, dataset, includeInferred, bindings);

		try {
			int httpCode = httpClient.executeMethod(method);

			if (!is2xx(httpCode))
				handleHTTPError(httpCode, method);
		}
		finally {
			releaseConnection(method);
		}
	}

	public GraphQueryResult sendGraphQuery(QueryLanguage ql, String query, Dataset dataset,
			boolean includeInferred, Binding... bindings)
		throws IOException, RepositoryException, MalformedQueryException, UnauthorizedException,
		QueryInterruptedException
	{
		return sendGraphQuery(ql, query, null, dataset, includeInferred, 0, bindings);
	}

	public GraphQueryResult sendGraphQuery(QueryLanguage ql, String query, String baseURI, Dataset dataset,
			boolean includeInferred, int maxQueryTime, Binding... bindings)
		throws IOException, RepositoryException, MalformedQueryException, UnauthorizedException,
		QueryInterruptedException
	{
		try {
			HttpMethodBase method = getQueryMethod(ql, query, baseURI, dataset, includeInferred, maxQueryTime,
					bindings);
			return getRDFBackground(method, false);
		}
		catch (RDFHandlerException e) {
			// Found a bug in TupleQueryResultBuilder?
			throw new RuntimeException(e);
		}
	}

	public void sendGraphQuery(QueryLanguage ql, String query, Dataset dataset, boolean includeInferred,
			RDFHandler handler, Binding... bindings)
		throws IOException, RDFHandlerException, RepositoryException, MalformedQueryException,
		UnauthorizedException, QueryInterruptedException
	{
		sendGraphQuery(ql, query, null, dataset, includeInferred, 0, handler, bindings);
	}

	public void sendGraphQuery(QueryLanguage ql, String query, String baseURI, Dataset dataset,
			boolean includeInferred, int maxQueryTime, RDFHandler handler, Binding... bindings)
		throws IOException, RDFHandlerException, RepositoryException, MalformedQueryException,
		UnauthorizedException, QueryInterruptedException
	{
		HttpMethod method = getQueryMethod(ql, query, baseURI, dataset, includeInferred, maxQueryTime, bindings);
		getRDF(method, handler, false);
	}

	public boolean sendBooleanQuery(QueryLanguage ql, String query, Dataset dataset, boolean includeInferred,
			Binding... bindings)
		throws IOException, RepositoryException, MalformedQueryException, UnauthorizedException,
		QueryInterruptedException
	{
		return sendBooleanQuery(ql, query, null, dataset, includeInferred, 0, bindings);
	}

	public boolean sendBooleanQuery(QueryLanguage ql, String query, String baseURI, Dataset dataset,
			boolean includeInferred, int maxQueryTime, Binding... bindings)
		throws IOException, RepositoryException, MalformedQueryException, UnauthorizedException,
		QueryInterruptedException
	{
		HttpMethodBase method = getQueryMethod(ql, query, baseURI, dataset, includeInferred, maxQueryTime,
				bindings);
		return getBoolean(method);
	}

	protected HttpMethodBase getQueryMethod(QueryLanguage ql, String query, String baseURI, Dataset dataset,
			boolean includeInferred, int maxQueryTime, Binding... bindings)
	{
		PostMethod method = new PostMethod(getQueryURL());
		setDoAuthentication(method);

		method.setRequestHeader("Content-Type", Protocol.FORM_MIME_TYPE + "; charset=utf-8");

		List<NameValuePair> queryParams = getQueryMethodParameters(ql, query, baseURI, dataset,
				includeInferred, maxQueryTime, bindings);

		// functionality to provide custom http headers as required by the
		// applications
		if (this.additionalHttpHeaders != null) {
			for (Entry<String, String> additionalHeader : additionalHttpHeaders.entrySet())
				method.addRequestHeader(additionalHeader.getKey(), additionalHeader.getValue());
		}

		method.setRequestBody(queryParams.toArray(new NameValuePair[queryParams.size()]));

		return method;
	}

	protected HttpMethod getUpdateMethod(QueryLanguage ql, String update, String baseURI, Dataset dataset,
			boolean includeInferred, Binding... bindings)
	{
		PostMethod method = new PostMethod(getUpdateURL());
		setDoAuthentication(method);

		method.setRequestHeader("Content-Type", Protocol.FORM_MIME_TYPE + "; charset=utf-8");

		List<NameValuePair> queryParams = getUpdateMethodParameters(ql, update, baseURI, dataset,
				includeInferred, bindings);

		// functionality to provide custom http headers as required by the
		// applications
		if (this.additionalHttpHeaders != null) {
			for (Entry<String, String> additionalHeader : additionalHttpHeaders.entrySet())
				method.addRequestHeader(additionalHeader.getKey(), additionalHeader.getValue());
		}

		method.setRequestBody(queryParams.toArray(new NameValuePair[queryParams.size()]));

		return method;
	}

	protected List<NameValuePair> getQueryMethodParameters(QueryLanguage ql, String query, String baseURI,
			Dataset dataset, boolean includeInferred, int maxQueryTime, Binding... bindings)
	{
		// TODO there is a bunch of HttpRepository specific parameters here
		List<NameValuePair> queryParams = new ArrayList<NameValuePair>(bindings.length + 10);

		queryParams.add(new NameValuePair(Protocol.QUERY_LANGUAGE_PARAM_NAME, ql.getName()));
		queryParams.add(new NameValuePair(Protocol.QUERY_PARAM_NAME, query));
		if (baseURI != null) {
			queryParams.add(new NameValuePair(Protocol.BASEURI_PARAM_NAME, baseURI));
		}
		queryParams.add(new NameValuePair(Protocol.INCLUDE_INFERRED_PARAM_NAME,
				Boolean.toString(includeInferred)));
		if (maxQueryTime > 0) {
			queryParams.add(new NameValuePair(Protocol.TIMEOUT_PARAM_NAME, Integer.toString(maxQueryTime)));
		}

		if (dataset != null) {
			for (URI defaultGraphURI : dataset.getDefaultGraphs()) {
				queryParams.add(new NameValuePair(Protocol.DEFAULT_GRAPH_PARAM_NAME,
						String.valueOf(defaultGraphURI)));
			}
			for (URI namedGraphURI : dataset.getNamedGraphs()) {
				queryParams.add(new NameValuePair(Protocol.NAMED_GRAPH_PARAM_NAME, String.valueOf(namedGraphURI)));
			}
		}

		for (int i = 0; i < bindings.length; i++) {
			String paramName = Protocol.BINDING_PREFIX + bindings[i].getName();
			String paramValue = Protocol.encodeValue(bindings[i].getValue());
			queryParams.add(new NameValuePair(paramName, paramValue));
		}

		return queryParams;
	}

	protected List<NameValuePair> getUpdateMethodParameters(QueryLanguage ql, String update, String baseURI,
			Dataset dataset, boolean includeInferred, Binding... bindings)
	{
		List<NameValuePair> queryParams = new ArrayList<NameValuePair>(bindings.length + 10);

		queryParams.add(new NameValuePair(Protocol.QUERY_LANGUAGE_PARAM_NAME, ql.getName()));
		queryParams.add(new NameValuePair(Protocol.UPDATE_PARAM_NAME, update));
		if (baseURI != null) {
			queryParams.add(new NameValuePair(Protocol.BASEURI_PARAM_NAME, baseURI));
		}
		queryParams.add(new NameValuePair(Protocol.INCLUDE_INFERRED_PARAM_NAME,
				Boolean.toString(includeInferred)));

		if (dataset != null) {
			for (URI graphURI : dataset.getDefaultRemoveGraphs()) {
				queryParams.add(new NameValuePair(Protocol.REMOVE_GRAPH_PARAM_NAME, String.valueOf(graphURI)));
			}
			if (dataset.getDefaultInsertGraph() != null) {
				queryParams.add(new NameValuePair(Protocol.INSERT_GRAPH_PARAM_NAME,
						String.valueOf(dataset.getDefaultInsertGraph())));
			}
			for (URI defaultGraphURI : dataset.getDefaultGraphs()) {
				queryParams.add(new NameValuePair(Protocol.USING_GRAPH_PARAM_NAME,
						String.valueOf(defaultGraphURI)));
			}
			for (URI namedGraphURI : dataset.getNamedGraphs()) {
				queryParams.add(new NameValuePair(Protocol.USING_NAMED_GRAPH_PARAM_NAME,
						String.valueOf(namedGraphURI)));
			}
		}

		for (int i = 0; i < bindings.length; i++) {
			String paramName = Protocol.BINDING_PREFIX + bindings[i].getName();
			String paramValue = Protocol.encodeValue(bindings[i].getValue());
			queryParams.add(new NameValuePair(paramName, paramValue));
		}

		return queryParams;
	}

	/*------------------*
	 * Response parsing *
	 *------------------*/

	/**
	 * Parse the response in a background thread. HTTP connections are dealt with
	 * in the {@link BackgroundTupleResult} or (in the error-case) in this
	 * method.
	 */
	protected BackgroundTupleResult getBackgroundTupleQueryResult(HttpMethod method)
		throws RepositoryException, QueryInterruptedException, HttpException, MalformedQueryException,
		IOException
	{

		boolean submitted = false;
		try {

			// Specify which formats we support
			Set<TupleQueryResultFormat> tqrFormats = TupleQueryResultParserRegistry.getInstance().getKeys();
			if (tqrFormats.isEmpty()) {
				throw new RepositoryException("No tuple query result parsers have been registered");
			}

			// send the tuple query
			sendTupleQueryViaHttp(method, tqrFormats);

			// if we get here, HTTP code is 200
			String mimeType = getResponseMIMEType(method);
			try {
				TupleQueryResultFormat format = TupleQueryResultFormat.matchMIMEType(mimeType, tqrFormats);
				TupleQueryResultParser parser = QueryResultIO.createParser(format, getValueFactory());
				BackgroundTupleResult tRes = new BackgroundTupleResult(parser, method.getResponseBodyAsStream(),
						method);
				execute(tRes);
				submitted = true;
				return tRes;
			}
			catch (UnsupportedQueryResultFormatException e) {
				throw new RepositoryException("Server responded with an unsupported file format: " + mimeType);
			}
		}
		finally {
			if (!submitted)
				releaseConnection(method);
		}
	}

	/**
	 * Parse the response in this thread using the provided
	 * {@link TupleQueryResultHandler}. All HTTP connections are closed and
	 * released in this method
	 */
	protected void getTupleQueryResult(HttpMethod method, TupleQueryResultHandler handler)
		throws IOException, TupleQueryResultHandlerException, RepositoryException, MalformedQueryException,
		UnauthorizedException, QueryInterruptedException
	{
		try {

			// Specify which formats we support
			Set<TupleQueryResultFormat> tqrFormats = TupleQueryResultParserRegistry.getInstance().getKeys();
			if (tqrFormats.isEmpty()) {
				throw new RepositoryException("No tuple query result parsers have been registered");
			}

			// send the tuple query
			sendTupleQueryViaHttp(method, tqrFormats);

			// if we get here, HTTP code is 200
			String mimeType = getResponseMIMEType(method);
			try {
				TupleQueryResultFormat format = TupleQueryResultFormat.matchMIMEType(mimeType, tqrFormats);
				TupleQueryResultParser parser = QueryResultIO.createParser(format, getValueFactory());
				parser.setQueryResultHandler(handler);
				parser.parseQueryResult(method.getResponseBodyAsStream());
			}
			catch (UnsupportedQueryResultFormatException e) {
				throw new RepositoryException("Server responded with an unsupported file format: " + mimeType);
			}
			catch (QueryResultParseException e) {
				throw new RepositoryException("Malformed query result from server", e);
			}
			catch (QueryResultHandlerException e) {
				if (e instanceof TupleQueryResultHandlerException) {
					throw (TupleQueryResultHandlerException)e;
				}
				else {
					throw new TupleQueryResultHandlerException(e);
				}
			}
		}
		finally {
			releaseConnection(method);
		}
	}

	/**
	 * Send the tuple query via HTTP and throws an exception in case anything
	 * goes wrong, i.e. only for HTTP 200 the method returns without exception.
	 * If HTTP status code is not equal to 200, the request is aborted, however
	 * pooled connections are not released.
	 * 
	 * @param method
	 * @throws RepositoryException
	 * @throws HttpException
	 * @throws IOException
	 * @throws QueryInterruptedException
	 * @throws MalformedQueryException
	 */
	private void sendTupleQueryViaHttp(HttpMethod method, Set<TupleQueryResultFormat> tqrFormats)
		throws RepositoryException, HttpException, IOException, QueryInterruptedException,
		MalformedQueryException
	{

		for (TupleQueryResultFormat format : tqrFormats) {
			// Determine a q-value that reflects the user specified preference
			int qValue = 10;

			if (preferredTQRFormat != null && !preferredTQRFormat.equals(format)) {
				// Prefer specified format over other formats
				qValue -= 2;
			}

			for (String mimeType : format.getMIMETypes()) {
				String acceptParam = mimeType;

				if (qValue < 10) {
					acceptParam += ";q=0." + qValue;
				}

				method.addRequestHeader(ACCEPT_PARAM_NAME, acceptParam);
			}
		}

		int httpCode = httpClient.executeMethod(method);

		if (httpCode == HttpURLConnection.HTTP_OK) {
			return; // everything OK, control flow can continue
		}

		// error handling + http abort
		handleHTTPError(httpCode, method);
	}

	/**
	 * Parse the response in a background thread. HTTP connections are dealt with
	 * in the {@link BackgroundGraphResult} or (in the error-case) in this
	 * method.
	 */
	protected BackgroundGraphResult getRDFBackground(HttpMethodBase method, boolean requireContext)
		throws IOException, RDFHandlerException, RepositoryException, MalformedQueryException,
		UnauthorizedException, QueryInterruptedException
	{

		boolean submitted = false;
		try {

			// Specify which formats we support using Accept headers
			Set<RDFFormat> rdfFormats = RDFParserRegistry.getInstance().getKeys();
			if (rdfFormats.isEmpty()) {
				throw new RepositoryException("No tuple RDF parsers have been registered");
			}

			// send the tuple query
			sendGraphQueryViaHttp(method, requireContext, rdfFormats);

			// if we get here, HTTP code is 200
			String mimeType = getResponseMIMEType(method);
			try {
				RDFFormat format = RDFFormat.matchMIMEType(mimeType, rdfFormats);
				RDFParser parser = Rio.createParser(format, getValueFactory());
				parser.setParserConfig(getParserConfig());
				parser.setParseErrorListener(new ParseErrorLogger());

<<<<<<< HEAD
				// TODO copied from SPARQLGraphQuery repository, is this required?
				String charset_str = method.getResponseCharSet();
				Charset charset;
				try {
					charset = Charset.forName(charset_str);
				}
				catch (IllegalCharsetNameException e) {
					// work around for Joseki-3.2
					// Content-Type: application/rdf+xml;
					// charset=application/rdf+xml
					charset = Charset.forName("UTF-8");
=======
				Charset charset = null;

				// SES-1793 : Do not attempt to check for a charset if the format is
				// defined not to have a charset
				// This prevents errors caused by people erroneously attaching a
				// charset to a binary formatted document
				if (format.hasCharset()) {
					// TODO copied from SPARQLGraphQuery repository, is this
					// required?
					String charset_str = method.getResponseCharSet();
					try {
						charset = Charset.forName(charset_str);
					}
					catch (IllegalCharsetNameException e) {
						// work around for Joseki-3.2
						// Content-Type: application/rdf+xml;
						// charset=application/rdf+xml
						charset = Charset.forName("UTF-8");
					}
>>>>>>> 7d7632cd
				}

				String baseURI = method.getURI().getURI();
<<<<<<< HEAD

=======
>>>>>>> 7d7632cd
				BackgroundGraphResult gRes = new BackgroundGraphResult(parser, method.getResponseBodyAsStream(),
						charset, baseURI, method);
				execute(gRes);
				submitted = true;
				return gRes;
			}
			catch (UnsupportedQueryResultFormatException e) {
				throw new RepositoryException("Server responded with an unsupported file format: " + mimeType);
			}
		}
		finally {
			if (!submitted)
				releaseConnection(method);
		}

	}

	/**
	 * Parse the response in this thread using the provided {@link RDFHandler}.
	 * All HTTP connections are closed and released in this method
	 */
	protected void getRDF(HttpMethod method, RDFHandler handler, boolean requireContext)
		throws IOException, RDFHandlerException, RepositoryException, MalformedQueryException,
		UnauthorizedException, QueryInterruptedException
	{
		try {
			// Specify which formats we support using Accept headers
			Set<RDFFormat> rdfFormats = RDFParserRegistry.getInstance().getKeys();
			if (rdfFormats.isEmpty()) {
				throw new RepositoryException("No tuple RDF parsers have been registered");
			}

			// send the tuple query
			sendGraphQueryViaHttp(method, requireContext, rdfFormats);

			String mimeType = getResponseMIMEType(method);
			try {
				RDFFormat format = RDFFormat.matchMIMEType(mimeType, rdfFormats);
				RDFParser parser = Rio.createParser(format, getValueFactory());
				parser.setParserConfig(getParserConfig());
				parser.setParseErrorListener(new ParseErrorLogger());
				parser.setRDFHandler(handler);
				parser.parse(method.getResponseBodyAsStream(), method.getURI().getURI());
			}
			catch (UnsupportedRDFormatException e) {
				throw new RepositoryException("Server responded with an unsupported file format: " + mimeType);
			}
			catch (RDFParseException e) {
				throw new RepositoryException("Malformed query result from server", e);
			}
		}
		finally {
			releaseConnection(method);
		}
	}

	private void sendGraphQueryViaHttp(HttpMethod method, boolean requireContext, Set<RDFFormat> rdfFormats)
		throws RepositoryException, HttpException, IOException, QueryInterruptedException,
		MalformedQueryException
	{

		List<String> acceptParams = RDFFormat.getAcceptParams(rdfFormats, requireContext, preferredRDFFormat);
		for (String acceptParam : acceptParams) {
			method.addRequestHeader(ACCEPT_PARAM_NAME, acceptParam);
		}

		int httpCode = httpClient.executeMethod(method);

		if (httpCode == HttpURLConnection.HTTP_OK) {
			return; // everything OK, control flow can continue
		}

		// error handling + http abort
		handleHTTPError(httpCode, method);
	}

	/**
	 * Parse the response in this thread using a suitable
	 * {@link BooleanQueryResultParser}. All HTTP connections are closed and
	 * released in this method
	 */
	protected boolean getBoolean(HttpMethodBase method)
		throws IOException, RepositoryException, MalformedQueryException, UnauthorizedException,
		QueryInterruptedException
	{
		try {
			// Specify which formats we support using Accept headers
			Set<BooleanQueryResultFormat> booleanFormats = BooleanQueryResultParserRegistry.getInstance().getKeys();
			if (booleanFormats.isEmpty()) {
				throw new RepositoryException("No boolean query result parsers have been registered");
			}

			// send the tuple query
			sendBooleanQueryViaHttp(method, booleanFormats);

			// if we get here, HTTP code is 200
			String mimeType = getResponseMIMEType(method);
			try {
				BooleanQueryResultFormat format = BooleanQueryResultFormat.matchMIMEType(mimeType, booleanFormats);
				BooleanQueryResultParser parser = QueryResultIO.createParser(format);
				return parser.parse(method.getResponseBodyAsStream());
			}
			catch (UnsupportedQueryResultFormatException e) {
				throw new RepositoryException("Server responded with an unsupported file format: " + mimeType);
			}
			catch (QueryResultParseException e) {
				throw new RepositoryException("Malformed query result from server", e);
			}
		}
		finally {
			method.releaseConnection();
		}

	}

	private void sendBooleanQueryViaHttp(HttpMethod method, Set<BooleanQueryResultFormat> booleanFormats)
		throws RepositoryException, HttpException, IOException, QueryInterruptedException,
		MalformedQueryException
	{

		for (BooleanQueryResultFormat format : booleanFormats) {
			// Determine a q-value that reflects the user specified preference
			int qValue = 10;

			if (preferredBQRFormat != null && !preferredBQRFormat.equals(format)) {
				// Prefer specified format over other formats
				qValue -= 2;
			}

			for (String mimeType : format.getMIMETypes()) {
				String acceptParam = mimeType;

				if (qValue < 10) {
					acceptParam += ";q=0." + qValue;
				}

				method.addRequestHeader(ACCEPT_PARAM_NAME, acceptParam);
			}
		}

		int httpCode = httpClient.executeMethod(method);

		if (httpCode == HttpURLConnection.HTTP_OK) {
			return; // everything OK, control flow can continue
		}

		// error handling + http abort
		handleHTTPError(httpCode, method);
	}

	/**
	 * Convenience method to deal with HTTP level errors of tuple, graph and
	 * boolean queries in the same way. This method aborts the HTTP connection.
	 * 
	 * @param httpCode
	 * @param method
	 * @throws MalformedQueryException
	 * @throws QueryInterruptedException
	 * @throws RepositoryException
	 */
	private void handleHTTPError(int httpCode, HttpMethod method)
		throws MalformedQueryException, QueryInterruptedException, RepositoryException
	{
		try {
			if (httpCode == HttpURLConnection.HTTP_UNAUTHORIZED) {
				throw new UnauthorizedException();
			}
			else if (httpCode == HttpURLConnection.HTTP_UNAVAILABLE) {
				throw new QueryInterruptedException();
			}
			else {
				ErrorInfo errInfo = getErrorInfo(method);

				// Throw appropriate exception
				if (errInfo.getErrorType() == ErrorType.MALFORMED_QUERY) {
					throw new MalformedQueryException(errInfo.getErrorMessage());
				}
				else if (errInfo.getErrorType() == ErrorType.UNSUPPORTED_QUERY_LANGUAGE) {
					throw new UnsupportedQueryLanguageException(errInfo.getErrorMessage());
				}
				else {
					throw new RepositoryException(errInfo.toString());
				}
			}
		}
		finally {
			method.abort();
		}
	}

	/*-------------------------*
	 * General utility methods *
	 *-------------------------*/

	/**
	 * Checks whether the specified status code is in the 2xx-range, indicating a
	 * successfull request.
	 * 
	 * @return <tt>true</tt> if the status code is in the 2xx range.
	 */
	protected boolean is2xx(int statusCode) {
		return statusCode >= 200 && statusCode < 300;
	}

	/**
	 * Gets the MIME type specified in the response headers of the supplied
	 * method, if any. For example, if the response headers contain
	 * <tt>Content-Type: application/xml;charset=UTF-8</tt>, this method will
	 * return <tt>application/xml</tt> as the MIME type.
	 * 
	 * @param method
	 *        The method to get the reponse MIME type from.
	 * @return The response MIME type, or <tt>null</tt> if not available.
	 */
	protected String getResponseMIMEType(HttpMethod method)
		throws IOException
	{
		Header[] headers = method.getResponseHeaders("Content-Type");

		for (Header header : headers) {
			HeaderElement[] headerElements = header.getElements();

			for (HeaderElement headerEl : headerElements) {
				String mimeType = headerEl.getName();
				if (mimeType != null) {
					logger.debug("reponse MIME type is {}", mimeType);
					return mimeType;
				}
			}
		}

		return null;
	}

	protected ErrorInfo getErrorInfo(HttpMethod method)
		throws RepositoryException
	{
		try {
			ErrorInfo errInfo = ErrorInfo.parse(method.getResponseBodyAsString());
			logger.warn("Server reports problem: {}", errInfo.getErrorMessage());
			return errInfo;
		}
		catch (IOException e) {
			logger.warn("Unable to retrieve error info from server");
			throw new RepositoryException("Unable to retrieve error info from server", e);
		}
	}

	protected final void setDoAuthentication(HttpMethod method) {
		if (authScope != null && httpClient.getState().getCredentials(authScope) != null) {
			method.setDoAuthentication(true);
		}
		else {
			method.setDoAuthentication(false);
		}
	}

	protected final void releaseConnection(HttpMethod method) {
		if (Thread.currentThread().isInterrupted()) {
			method.abort();
		}
		method.releaseConnection();
	}

	/**
	 * @param parserConfig
	 *        The parserConfig to set.
	 */
	public void setParserConfig(ParserConfig parserConfig) {
		this.parserConfig = parserConfig;
	}

	/**
	 * @return Returns the parserConfig.
	 */
	public ParserConfig getParserConfig() {
		return parserConfig;
	}

	/**
	 * Gets the http connection read timeout in milliseconds.
	 */
	public long getConnectionTimeout() {
		return this.httpClient.getParams().getConnectionManagerTimeout();
	}

	/**
	 * Sets the http connection read timeout.
	 * 
	 * @param timeout
	 *        timeout in milliseconds. Zero sets to infinity.
	 */
	public void setConnectionTimeout(long timeout) {
		this.httpClient.getParams().setConnectionManagerTimeout(timeout);
	}

	private static void configureProxySettings(HttpClient httpClient) {
		String proxyHostName = System.getProperty("http.proxyHost");
		if (proxyHostName != null && proxyHostName.length() > 0) {
			int proxyPort = 80; // default
			try {
				proxyPort = Integer.parseInt(System.getProperty("http.proxyPort"));
			}
			catch (NumberFormatException e) {
				// do nothing, revert to default
			}
			ProxyHost proxyHost = new ProxyHost(proxyHostName, proxyPort);
			httpClient.getHostConfiguration().setProxyHost(proxyHost);

			String proxyUser = System.getProperty("http.proxyUser");
			if (proxyUser != null) {
				String proxyPassword = System.getProperty("http.proxyPassword");
				httpClient.getState().setProxyCredentials(
						new AuthScope(proxyHost.getHostName(), proxyHost.getPort()),
						new UsernamePasswordCredentials(proxyUser, proxyPassword));
				httpClient.getParams().setAuthenticationPreemptive(true);
			}
		}
	}
}<|MERGE_RESOLUTION|>--- conflicted
+++ resolved
@@ -120,21 +120,12 @@
 	private String queryURL;
 
 	private String updateURL;
-<<<<<<< HEAD
 
 	private MultiThreadedHttpConnectionManager manager;
 
 	protected HttpClient httpClient;
 
 	private ExecutorService executor = null;
-=======
-
-	private final MultiThreadedHttpConnectionManager manager;
-
-	protected final HttpClient httpClient;
-
-	private final ExecutorService executor = Executors.newCachedThreadPool();
->>>>>>> 7d7632cd
 
 	private AuthScope authScope;
 
@@ -154,23 +145,7 @@
 
 	public HTTPClient() {
 		valueFactory = ValueFactoryImpl.getInstance();
-<<<<<<< HEAD
 		initialize();
-=======
-
-		// Use MultiThreadedHttpConnectionManager to allow concurrent access on
-		// HttpClient
-		manager = new MultiThreadedHttpConnectionManager();
-
-		// Allow 20 concurrent connections to the same host (default is 2)
-		HttpConnectionManagerParams params = new HttpConnectionManagerParams();
-		params.setDefaultMaxConnectionsPerHost(20);
-		manager.setParams(params);
-
-		httpClient = new HttpClient(manager);
-
-		configureProxySettings(httpClient);
->>>>>>> 7d7632cd
 	}
 
 	/*-----------------*
@@ -192,7 +167,7 @@
 	public void initialize() {
 		if (httpClient == null) {
 			executor = Executors.newCachedThreadPool();
-			
+
 			// Use MultiThreadedHttpConnectionManager to allow concurrent access on
 			// HttpClient
 			manager = new MultiThreadedHttpConnectionManager();
@@ -764,19 +739,6 @@
 				parser.setParserConfig(getParserConfig());
 				parser.setParseErrorListener(new ParseErrorLogger());
 
-<<<<<<< HEAD
-				// TODO copied from SPARQLGraphQuery repository, is this required?
-				String charset_str = method.getResponseCharSet();
-				Charset charset;
-				try {
-					charset = Charset.forName(charset_str);
-				}
-				catch (IllegalCharsetNameException e) {
-					// work around for Joseki-3.2
-					// Content-Type: application/rdf+xml;
-					// charset=application/rdf+xml
-					charset = Charset.forName("UTF-8");
-=======
 				Charset charset = null;
 
 				// SES-1793 : Do not attempt to check for a charset if the format is
@@ -796,14 +758,9 @@
 						// charset=application/rdf+xml
 						charset = Charset.forName("UTF-8");
 					}
->>>>>>> 7d7632cd
 				}
 
 				String baseURI = method.getURI().getURI();
-<<<<<<< HEAD
-
-=======
->>>>>>> 7d7632cd
 				BackgroundGraphResult gRes = new BackgroundGraphResult(parser, method.getResponseBodyAsStream(),
 						charset, baseURI, method);
 				execute(gRes);
