/* 
 * Licensed to Aduna under one or more contributor license agreements.  
 * See the NOTICE.txt file distributed with this work for additional 
 * information regarding copyright ownership. 
 *
 * Aduna licenses this file to you under the terms of the Aduna BSD 
 * License (the "License"); you may not use this file except in compliance 
 * with the License. See the LICENSE.txt file distributed with this work 
 * for the full License.
 *
 * Unless required by applicable law or agreed to in writing, software 
 * distributed under the License is distributed on an "AS IS" BASIS, 
 * WITHOUT WARRANTIES OR CONDITIONS OF ANY KIND, either express or 
 * implied. See the License for the specific language governing permissions
 * and limitations under the License.
 */
package org.openrdf.http.client;

import java.io.IOException;
import java.io.InputStream;
import java.io.InputStreamReader;
import java.lang.reflect.UndeclaredThrowableException;
import java.nio.charset.Charset;
import java.util.Map;
import java.util.concurrent.ConcurrentHashMap;
import java.util.concurrent.CountDownLatch;

import info.aduna.iteration.IterationWrapper;

import org.openrdf.model.Statement;
import org.openrdf.query.GraphQueryResult;
import org.openrdf.query.QueryEvaluationException;
import org.openrdf.rio.RDFHandler;
import org.openrdf.rio.RDFHandlerException;
import org.openrdf.rio.RDFParseException;
import org.openrdf.rio.RDFParser;

/**
 * Provides concurrent access to statements as they are being parsed.
 * 
 * @author James Leigh
 */
public class BackgroundGraphResult extends IterationWrapper<Statement, QueryEvaluationException> implements
		GraphQueryResult, Runnable, RDFHandler
{

	private volatile boolean closed;

	private RDFParser parser;

	private Charset charset;

	private InputStream in;

	private String baseURI;

	private CountDownLatch namespacesReady = new CountDownLatch(1);

	private Map<String, String> namespaces = new ConcurrentHashMap<String, String>();

	private QueueCursor<Statement> queue;

	public BackgroundGraphResult(RDFParser parser, InputStream in, Charset charset, String baseURI)
	{
		this(new QueueCursor<Statement>(10), parser, in, charset, baseURI);
	}

	public BackgroundGraphResult(QueueCursor<Statement> queue, RDFParser parser, InputStream in,
			Charset charset, String baseURI)
	{
		super(queue);
		this.queue = queue;
		this.parser = parser;
		this.in = in;
		this.charset = charset;
		this.baseURI = baseURI;
	}

	public boolean hasNext()
		throws QueryEvaluationException
	{
		return queue.hasNext();
	}

	public Statement next()
		throws QueryEvaluationException
	{
		return queue.next();
	}

	public void remove()
		throws QueryEvaluationException
	{
		queue.remove();
	}

	@Override
	protected void handleClose()
		throws QueryEvaluationException
	{
		try {
<<<<<<< HEAD
			try {
				closed = true;
				super.handleClose();
			} finally {
				in.close();
			}
=======
			super.handleClose();
>>>>>>> 16cc3325
		}
		finally {
			closed = true;
			final Thread thread = parserThread;
			if (thread != null) {
				thread.interrupt();
			}
			try {
				in.close();
			}
			catch (IOException e) {
				throw new QueryEvaluationException(e);
			}
			finally {
				queue.close();
			}
		}
	}

	public void run() {
		try {
			parser.setRDFHandler(this);
			if (charset == null) {
				parser.parse(in, baseURI);
			}
			else {
				parser.parse(new InputStreamReader(in, charset), baseURI);
			}
		}
		catch (RDFHandlerException e) {
			// parsing was cancelled or interrupted
		}
		catch (RDFParseException e) {
			queue.toss(e);
		}
		catch (IOException e) {
			queue.toss(e);
		}
		finally {
			queue.done();
<<<<<<< HEAD
=======
			namespacesReady.countDown();
			if (!completed) {
				method.abort();
				method.releaseConnection();
			}
>>>>>>> 16cc3325
		}
	}

	public void startRDF()
		throws RDFHandlerException
	{
		// no-op
	}

	public Map<String, String> getNamespaces() {
		try {
			namespacesReady.await();
			return namespaces;
		}
		catch (InterruptedException e) {
			throw new UndeclaredThrowableException(e);
		}
	}

	public void handleComment(String comment)
		throws RDFHandlerException
	{
		// ignore
	}

	public void handleNamespace(String prefix, String uri)
		throws RDFHandlerException
	{
		namespaces.put(prefix, uri);
	}

	public void handleStatement(Statement st)
		throws RDFHandlerException
	{
		namespacesReady.countDown();
		try {
			queue.put(st);
		}
		catch (InterruptedException e) {
			throw new RDFHandlerException(e);
		}
		if (closed)
			throw new RDFHandlerException("Result closed");
	}

	public void endRDF()
		throws RDFHandlerException
	{
		namespacesReady.countDown();
	}

}<|MERGE_RESOLUTION|>--- conflicted
+++ resolved
@@ -60,8 +60,7 @@
 
 	private QueueCursor<Statement> queue;
 
-	public BackgroundGraphResult(RDFParser parser, InputStream in, Charset charset, String baseURI)
-	{
+	public BackgroundGraphResult(RDFParser parser, InputStream in, Charset charset, String baseURI) {
 		this(new QueueCursor<Statement>(10), parser, in, charset, baseURI);
 	}
 
@@ -99,23 +98,10 @@
 		throws QueryEvaluationException
 	{
 		try {
-<<<<<<< HEAD
-			try {
-				closed = true;
-				super.handleClose();
-			} finally {
-				in.close();
-			}
-=======
 			super.handleClose();
->>>>>>> 16cc3325
 		}
 		finally {
 			closed = true;
-			final Thread thread = parserThread;
-			if (thread != null) {
-				thread.interrupt();
-			}
 			try {
 				in.close();
 			}
@@ -149,14 +135,7 @@
 		}
 		finally {
 			queue.done();
-<<<<<<< HEAD
-=======
 			namespacesReady.countDown();
-			if (!completed) {
-				method.abort();
-				method.releaseConnection();
-			}
->>>>>>> 16cc3325
 		}
 	}
 
