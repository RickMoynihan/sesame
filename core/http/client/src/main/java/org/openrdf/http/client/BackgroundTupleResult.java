/* 
 * Licensed to Aduna under one or more contributor license agreements.  
 * See the NOTICE.txt file distributed with this work for additional 
 * information regarding copyright ownership. 
 *
 * Aduna licenses this file to you under the terms of the Aduna BSD 
 * License (the "License"); you may not use this file except in compliance 
 * with the License. See the LICENSE.txt file distributed with this work 
 * for the full License.
 *
 * Unless required by applicable law or agreed to in writing, software 
 * distributed under the License is distributed on an "AS IS" BASIS, 
 * WITHOUT WARRANTIES OR CONDITIONS OF ANY KIND, either express or 
 * implied. See the License for the specific language governing permissions
 * and limitations under the License.
 */
package org.openrdf.http.client;

import java.io.IOException;
import java.io.InputStream;
import java.lang.reflect.UndeclaredThrowableException;
import java.util.Collections;
import java.util.List;
import java.util.concurrent.CountDownLatch;

import org.apache.commons.httpclient.HttpMethod;

import org.openrdf.query.BindingSet;
import org.openrdf.query.QueryEvaluationException;
import org.openrdf.query.QueryResultHandlerException;
import org.openrdf.query.TupleQueryResultHandler;
import org.openrdf.query.TupleQueryResultHandlerException;
import org.openrdf.query.impl.TupleQueryResultImpl;
import org.openrdf.query.resultio.QueryResultParseException;
import org.openrdf.query.resultio.TupleQueryResultParser;

/**
 * Provides concurrent access to tuple results as they are being parsed.
 * 
 * @author James Leigh
 */
public class BackgroundTupleResult extends TupleQueryResultImpl implements Runnable, TupleQueryResultHandler {

	private volatile boolean closed;

	private volatile Thread parserThread;

<<<<<<< HEAD
	/** lock needed for using/dereferening parserThread. */
=======
>>>>>>> d926281c
	private final Object parserThreadLock = new Object();
	
	private TupleQueryResultParser parser;

	private InputStream in;

	private HttpMethod method;

	private QueueCursor<BindingSet> queue;

	private List<String> bindingNames;

	private List<String> links;

	private CountDownLatch bindingNamesReady = new CountDownLatch(1);

	private CountDownLatch linksReady = new CountDownLatch(1);

	public BackgroundTupleResult(TupleQueryResultParser parser, InputStream in, HttpMethod connection) {
		this(new QueueCursor<BindingSet>(10), parser, in, connection);
	}

	public BackgroundTupleResult(QueueCursor<BindingSet> queue, TupleQueryResultParser parser, InputStream in,
			HttpMethod connection)
	{
		super(Collections.<String> emptyList(), queue);
		this.queue = queue;
		this.parser = parser;
		this.in = in;
		this.method = connection;
	}

	@Override
	protected void handleClose()
		throws QueryEvaluationException
	{
<<<<<<< HEAD
		closed = true;
		synchronized (parserThreadLock) {
=======
		synchronized (parserThreadLock) {
			closed = true;
>>>>>>> d926281c
			if (parserThread != null) {
				parserThread.interrupt();
			}
		}
		super.handleClose();
	}

	@Override
	public List<String> getBindingNames() {
		try {
			bindingNamesReady.await();
			queue.checkException();
			return bindingNames;
		}
		catch (InterruptedException e) {
			throw new UndeclaredThrowableException(e);
		}
		catch (QueryEvaluationException e) {
			throw new UndeclaredThrowableException(e);
		}
	}

	@Override
	public void run() {
		boolean completed = false;
		parserThread = Thread.currentThread();
		try {
			parser.setQueryResultHandler(this);
			parser.parseQueryResult(in);
			// release connection back into pool if all results have been read
			method.releaseConnection();
			completed = true;
		}
		catch (QueryResultHandlerException e) {
			// parsing cancelled or interrupted
		}
		catch (QueryResultParseException e) {
			queue.toss(e);
		}
		catch (IOException e) {
			queue.toss(e);
		}
		finally {
			synchronized (parserThreadLock) {
				parserThread = null;
			}
			queue.done();
			bindingNamesReady.countDown();
			if (!completed) {
				method.abort();
				method.releaseConnection();
			}
		}
	}

	@Override
	public void startQueryResult(List<String> bindingNames)
		throws TupleQueryResultHandlerException
	{
		this.bindingNames = bindingNames;
		bindingNamesReady.countDown();
	}

	@Override
	public void handleSolution(BindingSet bindingSet)
		throws TupleQueryResultHandlerException
	{
		if (closed)
			throw new TupleQueryResultHandlerException("Result closed");
		try {
			queue.put(bindingSet);
		}
		catch (InterruptedException e) {
			throw new TupleQueryResultHandlerException(e);
		}
	}

	@Override
	public void endQueryResult()
		throws TupleQueryResultHandlerException
	{
		// no-op
	}

	@Override
	public void handleBoolean(boolean value)
		throws QueryResultHandlerException
	{
		throw new UnsupportedOperationException("Cannot handle boolean results");
	}

	@Override
	public void handleLinks(List<String> linkUrls)
		throws QueryResultHandlerException
	{
		this.links = linkUrls;
		linksReady.countDown();
	}
}<|MERGE_RESOLUTION|>--- conflicted
+++ resolved
@@ -45,10 +45,7 @@
 
 	private volatile Thread parserThread;
 
-<<<<<<< HEAD
 	/** lock needed for using/dereferening parserThread. */
-=======
->>>>>>> d926281c
 	private final Object parserThreadLock = new Object();
 	
 	private TupleQueryResultParser parser;
@@ -85,13 +82,8 @@
 	protected void handleClose()
 		throws QueryEvaluationException
 	{
-<<<<<<< HEAD
-		closed = true;
-		synchronized (parserThreadLock) {
-=======
 		synchronized (parserThreadLock) {
 			closed = true;
->>>>>>> d926281c
 			if (parserThread != null) {
 				parserThread.interrupt();
 			}
