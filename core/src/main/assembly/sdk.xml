<assembly>
	<id>sdk</id>

	<formats>
		<format>tar.gz</format>
		<format>zip</format>
	</formats>

	<baseDirectory>openrdf-sesame-${project.version}</baseDirectory>

	<moduleSets>
		<moduleSet>
			<includes>
				<include>*:jar:*</include>
			</includes>
			<binaries>
				<unpack>false</unpack>
				<outputDirectory>lib</outputDirectory>
			</binaries>
		</moduleSet>
	</moduleSets>

	<fileSets>
		<fileSet>
			<directory>.</directory>
			<outputDirectory/>
			<includes>
				<include>*.txt</include>
			</includes>
		</fileSet>

		<fileSet>
			<directory>target/site/apidocs</directory>
			<outputDirectory>docs/apidocs</outputDirectory>
		</fileSet>

		<fileSet>
			<directory>target/docs</directory>
			<outputDirectory>docs</outputDirectory>
		</fileSet>
	</fileSets>

	<files>
		<file>
			<source>src/main/dist/bin/start-server.bat</source>
			<outputDirectory>bin</outputDirectory>
			<lineEnding>dos</lineEnding>
			<filtered>true</filtered>
		</file>
		<file>
<<<<<<< HEAD
			<source>src/main/dist/bin/stop-server.bat</source>
			<outputDirectory>bin</outputDirectory>
			<lineEnding>dos</lineEnding>
			<filtered>true</filtered>
=======
			<source>http/workbench/target/openrdf-workbench.war</source>
			<outputDirectory>war</outputDirectory>
>>>>>>> d03cfef6
		</file>
		<file>
			<source>src/main/dist/bin/console.bat</source>
			<outputDirectory>bin</outputDirectory>
			<lineEnding>dos</lineEnding>
			<filtered>true</filtered>
		</file>

		<file>
			<source>src/main/dist/bin/start-server.sh</source>
			<outputDirectory>bin</outputDirectory>
			<fileMode>755</fileMode>
			<lineEnding>unix</lineEnding>
			<filtered>true</filtered>
		</file>
		<file>
			<source>src/main/dist/bin/stop-server.sh</source>
			<outputDirectory>bin</outputDirectory>
			<fileMode>755</fileMode>
			<lineEnding>unix</lineEnding>
			<filtered>true</filtered>
		</file>
		<file>
			<source>src/main/dist/bin/console.sh</source>
			<outputDirectory>bin</outputDirectory>
			<fileMode>755</fileMode>
			<lineEnding>unix</lineEnding>
			<filtered>true</filtered>
		</file>
	</files>

</assembly>
<|MERGE_RESOLUTION|>--- conflicted
+++ resolved
@@ -1,91 +1,68 @@
-<assembly>
-	<id>sdk</id>
-
-	<formats>
-		<format>tar.gz</format>
-		<format>zip</format>
-	</formats>
-
-	<baseDirectory>openrdf-sesame-${project.version}</baseDirectory>
-
-	<moduleSets>
-		<moduleSet>
-			<includes>
-				<include>*:jar:*</include>
-			</includes>
-			<binaries>
-				<unpack>false</unpack>
-				<outputDirectory>lib</outputDirectory>
-			</binaries>
-		</moduleSet>
-	</moduleSets>
-
-	<fileSets>
-		<fileSet>
-			<directory>.</directory>
-			<outputDirectory/>
-			<includes>
-				<include>*.txt</include>
-			</includes>
-		</fileSet>
-
-		<fileSet>
-			<directory>target/site/apidocs</directory>
-			<outputDirectory>docs/apidocs</outputDirectory>
-		</fileSet>
-
-		<fileSet>
-			<directory>target/docs</directory>
-			<outputDirectory>docs</outputDirectory>
-		</fileSet>
-	</fileSets>
-
-	<files>
-		<file>
-			<source>src/main/dist/bin/start-server.bat</source>
-			<outputDirectory>bin</outputDirectory>
-			<lineEnding>dos</lineEnding>
-			<filtered>true</filtered>
-		</file>
-		<file>
-<<<<<<< HEAD
-			<source>src/main/dist/bin/stop-server.bat</source>
-			<outputDirectory>bin</outputDirectory>
-			<lineEnding>dos</lineEnding>
-			<filtered>true</filtered>
-=======
-			<source>http/workbench/target/openrdf-workbench.war</source>
-			<outputDirectory>war</outputDirectory>
->>>>>>> d03cfef6
-		</file>
-		<file>
-			<source>src/main/dist/bin/console.bat</source>
-			<outputDirectory>bin</outputDirectory>
-			<lineEnding>dos</lineEnding>
-			<filtered>true</filtered>
-		</file>
-
-		<file>
-			<source>src/main/dist/bin/start-server.sh</source>
-			<outputDirectory>bin</outputDirectory>
-			<fileMode>755</fileMode>
-			<lineEnding>unix</lineEnding>
-			<filtered>true</filtered>
-		</file>
-		<file>
-			<source>src/main/dist/bin/stop-server.sh</source>
-			<outputDirectory>bin</outputDirectory>
-			<fileMode>755</fileMode>
-			<lineEnding>unix</lineEnding>
-			<filtered>true</filtered>
-		</file>
-		<file>
-			<source>src/main/dist/bin/console.sh</source>
-			<outputDirectory>bin</outputDirectory>
-			<fileMode>755</fileMode>
-			<lineEnding>unix</lineEnding>
-			<filtered>true</filtered>
-		</file>
-	</files>
-
-</assembly>
+<assembly>
+	<id>sdk</id>
+
+	<formats>
+		<format>tar.gz</format>
+		<format>zip</format>
+	</formats>
+
+	<baseDirectory>openrdf-sesame-${project.version}</baseDirectory>
+
+	<moduleSets>
+		<moduleSet>
+			<includes>
+				<include>*:jar:*</include>
+			</includes>
+			<binaries>
+				<unpack>false</unpack>
+				<outputDirectory>lib</outputDirectory>
+			</binaries>
+		</moduleSet>
+	</moduleSets>
+
+	<fileSets>
+		<fileSet>
+			<directory>.</directory>
+			<outputDirectory/>
+			<includes>
+				<include>*.txt</include>
+			</includes>
+		</fileSet>
+
+		<fileSet>
+			<directory>target/site/apidocs</directory>
+			<outputDirectory>docs/apidocs</outputDirectory>
+		</fileSet>
+
+		<fileSet>
+			<directory>target/docs</directory>
+			<outputDirectory>docs</outputDirectory>
+		</fileSet>
+	</fileSets>
+
+	<files>
+		<file>
+			<source>http/server/target/openrdf-sesame.war</source>
+			<outputDirectory>war</outputDirectory>
+		</file>
+		<file>
+			<source>http/workbench/target/openrdf-workbench.war</source>
+			<outputDirectory>war</outputDirectory>
+		</file>
+
+		<file>
+			<source>src/main/dist/bin/console.bat</source>
+			<outputDirectory>bin</outputDirectory>
+			<lineEnding>dos</lineEnding>
+			<filtered>true</filtered>
+		</file>
+		<file>
+			<source>src/main/dist/bin/console.sh</source>
+			<outputDirectory>bin</outputDirectory>
+			<fileMode>755</fileMode>
+			<lineEnding>unix</lineEnding>
+			<filtered>true</filtered>
+		</file>
+	</files>
+
+</assembly>