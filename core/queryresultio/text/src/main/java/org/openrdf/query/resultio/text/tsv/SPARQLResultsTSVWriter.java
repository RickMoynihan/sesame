/* 
 * Licensed to Aduna under one or more contributor license agreements.  
 * See the NOTICE.txt file distributed with this work for additional 
 * information regarding copyright ownership. 
 *
 * Aduna licenses this file to you under the terms of the Aduna BSD 
 * License (the "License"); you may not use this file except in compliance 
 * with the License. See the LICENSE.txt file distributed with this work 
 * for the full License.
 *
 * Unless required by applicable law or agreed to in writing, software 
 * distributed under the License is distributed on an "AS IS" BASIS, 
 * WITHOUT WARRANTIES OR CONDITIONS OF ANY KIND, either express or 
 * implied. See the License for the specific language governing permissions
 * and limitations under the License.
 */
package org.openrdf.query.resultio.text.tsv;

import java.io.BufferedWriter;
import java.io.IOException;
import java.io.OutputStream;
import java.io.OutputStreamWriter;
import java.io.Writer;
import java.nio.charset.Charset;
import java.util.List;

import info.aduna.text.StringUtil;

import org.openrdf.model.BNode;
import org.openrdf.model.Literal;
import org.openrdf.model.Resource;
import org.openrdf.model.URI;
import org.openrdf.model.Value;
import org.openrdf.model.datatypes.XMLDatatypeUtil;
<<<<<<< HEAD
import org.openrdf.model.util.Literals;
=======
>>>>>>> e2ba9b8a
import org.openrdf.model.vocabulary.XMLSchema;
import org.openrdf.query.BindingSet;
import org.openrdf.query.QueryResultHandlerException;
import org.openrdf.query.TupleQueryResultHandlerException;
import org.openrdf.query.resultio.QueryResultWriterBase;
import org.openrdf.query.resultio.TupleQueryResultFormat;
import org.openrdf.query.resultio.TupleQueryResultWriter;

/**
 * TupleQueryResultWriter for the SPARQL TSV (Tab-Separated Values) format.
 * 
 * @see <a href="http://www.w3.org/TR/sparql11-results-csv-tsv/#tsv">SPARQL 1.1
 *      Query Results TSV Format</a>
 * @author Jeen Broekstra
 */
public class SPARQLResultsTSVWriter extends QueryResultWriterBase implements TupleQueryResultWriter {

	private Writer writer;

	private List<String> bindingNames;

	protected boolean tupleVariablesFound = false;

	/**
	 * @param out
	 */
	public SPARQLResultsTSVWriter(OutputStream out) {
		Writer w = new OutputStreamWriter(out, Charset.forName("UTF-8"));
		writer = new BufferedWriter(w, 1024);
	}

	@Override
	public void startQueryResult(List<String> bindingNames)
		throws TupleQueryResultHandlerException
	{
		tupleVariablesFound = true;

		this.bindingNames = bindingNames;

		try {
			for (int i = 0; i < bindingNames.size(); i++) {
				writer.write("?"); // mandatory prefix in TSV
				writer.write(bindingNames.get(i));
				if (i < bindingNames.size() - 1) {
					writer.write("\t");
				}
			}
			writer.write("\n");
		}
		catch (IOException e) {
			throw new TupleQueryResultHandlerException(e);
		}
	}

	@Override
	public void endQueryResult()
		throws TupleQueryResultHandlerException
	{
		if (!tupleVariablesFound) {
			throw new IllegalStateException(
					"Could not end query result as startQueryResult was not called first.");
		}

		try {
			writer.flush();
		}
		catch (IOException e) {
			throw new TupleQueryResultHandlerException(e);
		}

	}

	@Override
	public void handleSolution(BindingSet bindingSet)
		throws TupleQueryResultHandlerException
	{
		if (!tupleVariablesFound) {
			throw new IllegalStateException("Must call startQueryResult before handleSolution");
		}

		try {
			for (int i = 0; i < bindingNames.size(); i++) {
				String name = bindingNames.get(i);
				Value value = bindingSet.getValue(name);
				if (value != null) {
					writeValue(value);
				}

				if (i < bindingNames.size() - 1) {
					writer.write("\t");
				}
			}
			writer.write("\n");
		}
		catch (IOException e) {
			throw new TupleQueryResultHandlerException(e);
		}
	}

	@Override
	public final TupleQueryResultFormat getTupleQueryResultFormat() {
		return TupleQueryResultFormat.TSV;
	}

	@Override
	public final TupleQueryResultFormat getQueryResultFormat() {
		return getTupleQueryResultFormat();
	}

	protected void writeValue(Value val)
		throws IOException
	{
		if (val instanceof Resource) {
			writeResource((Resource)val);
		}
		else {
			writeLiteral((Literal)val);
		}
	}

	protected void writeResource(Resource res)
		throws IOException
	{
		if (res instanceof URI) {
			writeURI((URI)res);
		}
		else {
			writeBNode((BNode)res);
		}
	}

	protected void writeURI(URI uri)
		throws IOException
	{
		String uriString = uri.toString();
		writer.write("<" + uriString + ">");
	}

	protected void writeBNode(BNode bNode)
		throws IOException
	{
		writer.write("_:");
		writer.write(bNode.getID());
	}

	private void writeLiteral(Literal lit)
		throws IOException
	{
		String label = lit.getLabel();

		URI datatype = lit.getDatatype();

		if (XMLSchema.INTEGER.equals(datatype) || XMLSchema.DECIMAL.equals(datatype)
<<<<<<< HEAD
				|| XMLSchema.DOUBLE.equals(datatype) || XMLSchema.BOOLEAN.equals(datatype))
=======
				|| XMLSchema.DOUBLE.equals(datatype))
>>>>>>> e2ba9b8a
		{
			try {
				writer.write(XMLDatatypeUtil.normalize(label, datatype));
				return; // done
			}
			catch (IllegalArgumentException e) {
				// not a valid numeric typed literal. ignore error and write as
				// quoted string instead.
			}
		}

		writer.write("\"");

		writer.write(encodeString(label));

		writer.write("\"");

		if (Literals.isLanguageLiteral(lit)) {
			// Append the literal's language
			writer.write("@");
			writer.write(lit.getLanguage());
		}
<<<<<<< HEAD
		else if (!XMLSchema.STRING.equals(datatype) || !xsdStringToPlainLiteral()) {
=======
		else if (lit.getDatatype() != null) {
>>>>>>> e2ba9b8a
			// Append the literal's datatype
			writer.write("^^");
			writeURI(datatype);
		}
	}

	private static String encodeString(String s) {
		s = StringUtil.gsub("\\", "\\\\", s);
		s = StringUtil.gsub("\t", "\\t", s);
		s = StringUtil.gsub("\n", "\\n", s);
		s = StringUtil.gsub("\r", "\\r", s);
		s = StringUtil.gsub("\"", "\\\"", s);
		return s;
	}

	@Override
	public void startDocument()
		throws TupleQueryResultHandlerException
	{
		// Ignored in SPARQLResultsTSVWriter
	}

	@Override
	public void handleStylesheet(String stylesheetUrl)
		throws TupleQueryResultHandlerException
	{
		// Ignored in SPARQLResultsTSVWriter
	}

	@Override
	public void startHeader()
		throws TupleQueryResultHandlerException
	{
		// Ignored in SPARQLResultsTSVWriter
	}

	@Override
	public void handleLinks(List<String> linkUrls)
		throws TupleQueryResultHandlerException
	{
		// Ignored in SPARQLResultsTSVWriter
	}

	@Override
	public void endHeader()
		throws TupleQueryResultHandlerException
	{
		// Ignored in SPARQLResultsTSVWriter
	}

	@Override
	public void handleBoolean(boolean value)
		throws QueryResultHandlerException
	{
		throw new UnsupportedOperationException("Cannot handle boolean results");
	}

	@Override
	public void handleNamespace(String prefix, String uri)
		throws QueryResultHandlerException
	{
		// Ignored in SPARQLResultsTSVWriter
	}
}<|MERGE_RESOLUTION|>--- conflicted
+++ resolved
@@ -32,10 +32,7 @@
 import org.openrdf.model.URI;
 import org.openrdf.model.Value;
 import org.openrdf.model.datatypes.XMLDatatypeUtil;
-<<<<<<< HEAD
 import org.openrdf.model.util.Literals;
-=======
->>>>>>> e2ba9b8a
 import org.openrdf.model.vocabulary.XMLSchema;
 import org.openrdf.query.BindingSet;
 import org.openrdf.query.QueryResultHandlerException;
@@ -189,11 +186,7 @@
 		URI datatype = lit.getDatatype();
 
 		if (XMLSchema.INTEGER.equals(datatype) || XMLSchema.DECIMAL.equals(datatype)
-<<<<<<< HEAD
-				|| XMLSchema.DOUBLE.equals(datatype) || XMLSchema.BOOLEAN.equals(datatype))
-=======
 				|| XMLSchema.DOUBLE.equals(datatype))
->>>>>>> e2ba9b8a
 		{
 			try {
 				writer.write(XMLDatatypeUtil.normalize(label, datatype));
@@ -216,11 +209,7 @@
 			writer.write("@");
 			writer.write(lit.getLanguage());
 		}
-<<<<<<< HEAD
 		else if (!XMLSchema.STRING.equals(datatype) || !xsdStringToPlainLiteral()) {
-=======
-		else if (lit.getDatatype() != null) {
->>>>>>> e2ba9b8a
 			// Append the literal's datatype
 			writer.write("^^");
 			writeURI(datatype);
