--- conflicted
+++ resolved
@@ -1,4 +1,3 @@
-<<<<<<< HEAD
 /* 
  * Licensed to Aduna under one or more contributor license agreements.  
  * See the NOTICE.txt file distributed with this work for additional 
@@ -20,9 +19,7 @@
 import java.util.ArrayList;
 import java.util.Arrays;
 import java.util.Collection;
-import java.util.HashSet;
 import java.util.LinkedHashSet;
-import java.util.LinkedList;
 import java.util.List;
 import java.util.NoSuchElementException;
 import java.util.Set;
@@ -50,7 +47,7 @@
 
 	private Set<String> bindingNames = new LinkedHashSet<String>();
 
-	private List<BindingSet> bindingSets = new LinkedList<BindingSet>();
+	private List<BindingSet> bindingSets = new ArrayList<BindingSet>();
 
 	/**
 	 * The index of the next element that will be returned by a call to
@@ -267,281 +264,8 @@
 	{
 		MutableTupleQueryResult clone = (MutableTupleQueryResult)super.clone();
 		clone.bindingNames = new LinkedHashSet<String>(bindingNames);
-		clone.bindingSets = new LinkedList<BindingSet>(bindingSets);
-		return clone;
-	}
-
-}
-=======
-/* 
- * Licensed to Aduna under one or more contributor license agreements.  
- * See the NOTICE.txt file distributed with this work for additional 
- * information regarding copyright ownership. 
- *
- * Aduna licenses this file to you under the terms of the Aduna BSD 
- * License (the "License"); you may not use this file except in compliance 
- * with the License. See the LICENSE.txt file distributed with this work 
- * for the full License.
- *
- * Unless required by applicable law or agreed to in writing, software 
- * distributed under the License is distributed on an "AS IS" BASIS, 
- * WITHOUT WARRANTIES OR CONDITIONS OF ANY KIND, either express or 
- * implied. See the License for the specific language governing permissions
- * and limitations under the License.
- */
-package org.openrdf.query.impl;
-
-import java.util.ArrayList;
-import java.util.Arrays;
-import java.util.Collection;
-import java.util.LinkedHashSet;
-import java.util.List;
-import java.util.NoSuchElementException;
-import java.util.Set;
-
-import info.aduna.iteration.Iteration;
-import info.aduna.iteration.Iterations;
-
-import org.openrdf.query.BindingSet;
-import org.openrdf.query.QueryEvaluationException;
-import org.openrdf.query.TupleQueryResult;
-
-/**
- * An implementation of the {@link TupleQueryResult} interface that stores the
- * complete query result in memory. The query results in a
- * MutableTupleQueryResult can be iterated over multiple times and can also be
- * iterated over in reverse order.
- * 
- * @author Arjohn Kampman
- */
-public class MutableTupleQueryResult implements TupleQueryResult, Cloneable {
-
-	/*-----------*
-	 * Variables *
-	 *-----------*/
-
-	private Set<String> bindingNames = new LinkedHashSet<String>();
-
-	private List<BindingSet> bindingSets = new ArrayList<BindingSet>();
-
-	/**
-	 * The index of the next element that will be returned by a call to
-	 * {@link #next()}.
-	 */
-	private int currentIndex = 0;
-
-	/**
-	 * The index of the last element that was returned by a call to
-	 * {@link #next()} or {@link #previous()}. Equal to -1 if there is no such
-	 * element.
-	 */
-	private int lastReturned = -1;
-
-	/*--------------*
-	 * Constructors *
-	 *--------------*/
-
-	public <E extends Exception> MutableTupleQueryResult(Collection<String> bindingNames,
-			BindingSet... bindingSets)
-	{
-		this(bindingNames, Arrays.asList(bindingSets));
-	}
-
-	/**
-	 * Creates a query result table with the supplied binding names.
-	 * <em>The supplied list of binding names is assumed to be constant</em>;
-	 * care should be taken that the contents of this list doesn't change after
-	 * supplying it to this solution.
-	 * 
-	 * @param bindingNames
-	 *        The binding names, in order of projection.
-	 */
-	public MutableTupleQueryResult(Collection<String> bindingNames,
-			Collection<? extends BindingSet> bindingSets)
-	{
-		this.bindingNames.addAll(bindingNames);
-		this.bindingSets.addAll(bindingSets);
-	}
-
-	public <E extends Exception> MutableTupleQueryResult(Collection<String> bindingNames,
-			Iteration<? extends BindingSet, E> bindingSetIter)
-		throws E
-	{
-		this.bindingNames.addAll(bindingNames);
-		Iterations.addAll(bindingSetIter, this.bindingSets);
-	}
-
-	public MutableTupleQueryResult(TupleQueryResult tqr)
-		throws QueryEvaluationException
-	{
-		this(tqr.getBindingNames(), tqr);
-	}
-
-	/*---------*
-	 * Methods *
-	 *---------*/
-
-	public List<String> getBindingNames() {
-		return new ArrayList<String>(bindingNames);
-	}
-
-	public int size() {
-		return bindingSets.size();
-	}
-
-	public BindingSet get(int index) {
-		return bindingSets.get(index);
-	}
-
-	public int getIndex() {
-		return currentIndex;
-	}
-
-	public void setIndex(int index) {
-		if (index < 0 || index > bindingSets.size() + 1) {
-			throw new IllegalArgumentException("Index out of range: " + index);
-		}
-
-		this.currentIndex = index;
-	}
-
-	public boolean hasNext() {
-		return currentIndex < bindingSets.size();
-	}
-
-	public BindingSet next() {
-		if (hasNext()) {
-			BindingSet result = get(currentIndex);
-			lastReturned = currentIndex;
-			currentIndex++;
-			return result;
-		}
-
-		throw new NoSuchElementException();
-	}
-
-	public boolean hasPrevious() {
-		return currentIndex > 0;
-	}
-
-	public BindingSet previous() {
-		if (hasPrevious()) {
-			BindingSet result = bindingSets.get(currentIndex - 1);
-			currentIndex--;
-			lastReturned = currentIndex;
-			return result;
-		}
-
-		throw new NoSuchElementException();
-	}
-
-	/**
-	 * Moves the cursor to the start of the query result, just before the first
-	 * binding set. After calling this method, the result can be iterated over
-	 * from scratch.
-	 */
-	public void beforeFirst() {
-		currentIndex = 0;
-	}
-
-	/**
-	 * Moves the cursor to the end of the query result, just after the last
-	 * binding set.
-	 */
-	public void afterLast() {
-		currentIndex = bindingSets.size() + 1;
-	}
-
-	/**
-	 * Inserts the specified binding set into the list. The binding set is
-	 * inserted immediately before the next element that would be returned by
-	 * {@link #next()}, if any, and after the next element that would be
-	 * returned by {@link #previous}, if any. (If the table contains no binding
-	 * sets, the new element becomes the sole element on the table.) The new
-	 * element is inserted before the implicit cursor: a subsequent call to
-	 * <tt>next()</tt> would be unaffected, and a subsequent call to
-	 * <tt>previous()</tt> would return the new binding set.
-	 * 
-	 * @param bindingSet
-	 *        The binding set to insert.
-	 */
-	public void insert(BindingSet bindingSet) {
-		insert(currentIndex, bindingSet);
-	}
-
-	public void insert(int index, BindingSet bindingSet) {
-		bindingSets.add(index, bindingSet);
-
-		if (currentIndex > index) {
-			currentIndex++;
-		}
-
-		lastReturned = -1;
-	}
-
-	public void append(BindingSet bindingSet) {
-		bindingSets.add(bindingSet);
-		lastReturned = -1;
-	}
-
-	public void set(BindingSet bindingSet) {
-		if (lastReturned == -1) {
-			throw new IllegalStateException();
-		}
-
-		set(lastReturned, bindingSet);
-	}
-
-	public BindingSet set(int index, BindingSet bindingSet) {
-		return bindingSets.set(index, bindingSet);
-	}
-
-	public void remove() {
-		if (lastReturned == -1) {
-			throw new IllegalStateException();
-		}
-
-		remove(lastReturned);
-
-		if (currentIndex > lastReturned) {
-			currentIndex--;
-		}
-
-		lastReturned = -1;
-	}
-
-	public BindingSet remove(int index) {
-		BindingSet result = bindingSets.remove(index);
-
-		if (currentIndex > index) {
-			currentIndex--;
-		}
-
-		lastReturned = -1;
-
-		return result;
-	}
-
-	public void clear() {
-		bindingNames.clear();
-		bindingSets.clear();
-		currentIndex = 0;
-		lastReturned = -1;
-	}
-
-	public void close() {
-		// no-opp
-	}
-
-	@Override
-	public MutableTupleQueryResult clone()
-		throws CloneNotSupportedException
-	{
-		MutableTupleQueryResult clone = (MutableTupleQueryResult)super.clone();
-		clone.bindingNames = new LinkedHashSet<String>(bindingNames);
 		clone.bindingSets = new ArrayList<BindingSet>(bindingSets);
 		return clone;
 	}
 
-}
->>>>>>> 11f1f0e6
+}