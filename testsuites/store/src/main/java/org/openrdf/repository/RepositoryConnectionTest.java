/* 
 * Licensed to Aduna under one or more contributor license agreements.  
 * See the NOTICE.txt file distributed with this work for additional 
 * information regarding copyright ownership. 
 *
 * Aduna licenses this file to you under the terms of the Aduna BSD 
 * License (the "License"); you may not use this file except in compliance 
 * with the License. See the LICENSE.txt file distributed with this work 
 * for the full License.
 *
 * Unless required by applicable law or agreed to in writing, software 
 * distributed under the License is distributed on an "AS IS" BASIS, 
 * WITHOUT WARRANTIES OR CONDITIONS OF ANY KIND, either express or 
 * implied. See the License for the specific language governing permissions
 * and limitations under the License.
 */
package org.openrdf.repository;

import static org.hamcrest.CoreMatchers.hasItem;
import static org.hamcrest.core.AnyOf.anyOf;
import static org.hamcrest.core.Is.is;
import static org.hamcrest.core.IsCollectionContaining.hasItems;
import static org.hamcrest.core.IsEqual.equalTo;
import static org.hamcrest.core.IsNot.not;
import static org.hamcrest.core.IsNull.notNullValue;
import static org.hamcrest.core.IsNull.nullValue;
import static org.junit.Assert.assertEquals;
import static org.junit.Assert.assertFalse;
import static org.junit.Assert.assertNotNull;
import static org.junit.Assert.assertNull;
import static org.junit.Assert.assertThat;
import static org.junit.Assert.assertTrue;
import static org.junit.Assert.fail;

import java.io.ByteArrayInputStream;
import java.io.ByteArrayOutputStream;
import java.io.IOException;
import java.io.InputStream;
import java.io.InputStreamReader;
import java.io.ObjectInputStream;
import java.io.ObjectOutputStream;
import java.io.Reader;
import java.io.StringReader;
import java.util.ArrayList;
import java.util.Arrays;
import java.util.Calendar;
import java.util.Collection;
import java.util.Collections;
import java.util.GregorianCalendar;
import java.util.HashSet;
import java.util.List;
import java.util.Map;
import java.util.Set;
import java.util.TimeZone;

import javax.xml.datatype.DatatypeFactory;
import javax.xml.datatype.XMLGregorianCalendar;

import org.junit.After;
import org.junit.Before;
import org.junit.Rule;
import org.junit.Test;
import org.junit.rules.Timeout;

import info.aduna.iteration.CloseableIteration;
import info.aduna.iteration.Iterations;

import org.openrdf.IsolationLevels;
import org.openrdf.model.BNode;
import org.openrdf.model.Graph;
import org.openrdf.model.Literal;
import org.openrdf.model.Model;
import org.openrdf.model.Resource;
import org.openrdf.model.Statement;
import org.openrdf.model.URI;
import org.openrdf.model.Value;
import org.openrdf.model.ValueFactory;
import org.openrdf.model.impl.LinkedHashModel;
import org.openrdf.model.impl.URIImpl;
import org.openrdf.model.util.Namespaces;
import org.openrdf.model.vocabulary.DC;
import org.openrdf.model.vocabulary.OWL;
import org.openrdf.model.vocabulary.RDF;
import org.openrdf.model.vocabulary.RDFS;
import org.openrdf.model.vocabulary.XMLSchema;
import org.openrdf.query.BindingSet;
import org.openrdf.query.BooleanQuery;
import org.openrdf.query.GraphQuery;
import org.openrdf.query.GraphQueryResult;
import org.openrdf.query.MalformedQueryException;
import org.openrdf.query.QueryEvaluationException;
import org.openrdf.query.QueryInterruptedException;
import org.openrdf.query.QueryLanguage;
import org.openrdf.query.TupleQuery;
import org.openrdf.query.TupleQueryResult;
import org.openrdf.query.Update;
import org.openrdf.query.impl.DatasetImpl;
import org.openrdf.repository.contextaware.ContextAwareConnection;
import org.openrdf.repository.sail.SailRepository;
import org.openrdf.rio.RDFFormat;
import org.openrdf.rio.RDFHandlerException;
import org.openrdf.rio.RDFParseException;
import org.openrdf.rio.RioSetting;
import org.openrdf.rio.helpers.RDFHandlerBase;
import org.openrdf.sail.memory.MemoryStore;

public abstract class RepositoryConnectionTest {

	/**
	 * Timeout all individual tests after 1 minute.
	 */
//	@Rule
//	public Timeout to = new Timeout(60000);

	private static final String URN_TEST_OTHER = "urn:test:other";

	private static final String SPARQL_DEL_ALL = "DELETE { ?s ?p ?o } WHERE { ?s ?p ?o }";

	private static final String URN_TEST_O1 = "urn:test:o1";

	private static final String URN_TEST_S1 = "urn:test:s1";

	private static final String URN_TEST_P2 = "urn:test:p2";

	private static final String URN_TEST_P1 = "urn:test:p1";

	private static final String URN_PRED = "urn:pred";

	private static final String RDF_PREFIX = "rdf";

	private static final String RDFS_NS = "http://www.w3.org/2000/01/rdf-schema#";

	private static final String RDFS_PREFIX = "rdfs";

	private static final String EXAMPLE_NS = "http://example.org/";

	private static final String EXAMPLE = "example";

	private static final String ASK = "ASK ";

	private static final String PREFIX_FOAF = "PREFIX foaf: <";

	private static final String PERSON = "person";

	private static final String UNEXPECTED_TYPE = "unexpected query object type: ";

	private static final String UNSUPPORTED_OP = "unsupported operation: ";

	private static final String NEWLY_ADDED = "Repository should contain newly added statement";

	private static final String MBOX = "mbox";

	private static final String NAME = "name";

	protected static final String FOAF_NS = "http://xmlns.com/foaf/0.1/";

	public static final String TEST_DIR_PREFIX = "/testcases/";

	protected Repository testRepository;

	protected RepositoryConnection testCon;

	protected RepositoryConnection testCon2;

	protected ValueFactory vf;

	protected Resource bob;

	protected Resource alice;

	protected Resource alexander;

	protected URI name;

	protected URI mbox;

	protected final URI publisher = DC.PUBLISHER;

	protected URI unknownContext;

	protected URI context1;

	protected URI context2;

	protected Literal nameAlice;

	protected Literal nameBob;

	protected Literal mboxAlice;

	protected Literal mboxBob;

	protected Literal Александър;

	@Before
	public void setUp()
		throws Exception
	{
		testRepository = createRepository();
		testRepository.initialize();

		testCon = testRepository.getConnection();
		testCon.clear();
		testCon.clearNamespaces();

		testCon2 = testRepository.getConnection();

		vf = testRepository.getValueFactory();

		// Initialize values
		bob = vf.createBNode();
		alice = vf.createBNode();
		alexander = vf.createBNode();

		name = vf.createURI(FOAF_NS + NAME);
		mbox = vf.createURI(FOAF_NS + MBOX);

		nameAlice = vf.createLiteral("Alice");
		nameBob = vf.createLiteral("Bob");

		mboxAlice = vf.createLiteral("alice@example.org");
		mboxBob = vf.createLiteral("bob@example.org");

		Александър = vf.createLiteral("Александър");

		unknownContext = new URIImpl("urn:unknownContext");

		context1 = vf.createURI("urn:x-local:graph1");
		context2 = vf.createURI("urn:x-local:graph2");
	}

	@After
	public void tearDown()
		throws Exception
	{
		testCon2.close();
		testCon.close();
		testRepository.shutDown();
	}

	/**
	 * Gets an (uninitialized) instance of the repository that should be tested.
	 * 
	 * @return an uninitialized repository.
	 */
	protected abstract Repository createRepository()
		throws Exception;

	@Test
	public void testAddStatement()
		throws Exception
	{
		testCon.add(bob, name, nameBob);

		assertTrue(NEWLY_ADDED, testCon.hasStatement(bob, name, nameBob, false));

		Statement statement = vf.createStatement(alice, name, nameAlice);
		testCon.add(statement);

		assertTrue(NEWLY_ADDED, testCon.hasStatement(statement, false));
		assertTrue(NEWLY_ADDED, testCon.hasStatement(alice, name, nameAlice, false));

		Repository tempRep = new SailRepository(new MemoryStore());
		tempRep.initialize();
		RepositoryConnection con = tempRep.getConnection();

		con.add(testCon.getStatements(null, null, null, false));

		assertTrue("Temp Repository should contain newly added statement",
				con.hasStatement(bob, name, nameBob, false));
		con.close();
		tempRep.shutDown();
	}

	@Test
	public void testAddStatementWithContext()
		throws Exception
	{
		Statement statement = vf.createStatement(alice, name, nameAlice, context1);
		testCon.add(statement);

		assertTrue(NEWLY_ADDED, testCon.hasStatement(statement, false));
		assertTrue(NEWLY_ADDED, testCon.hasStatement(alice, name, nameAlice, false));
		assertTrue(NEWLY_ADDED, testCon.hasStatement(alice, name, nameAlice, false, context1));
	}

	@Test
	public void testAddLiteralWithNewline()
		throws Exception
	{
		Literal test = vf.createLiteral("this is a test\n");
		testCon.add(bob, RDFS.LABEL, test);

		assertTrue(NEWLY_ADDED, testCon.hasStatement(bob, RDFS.LABEL, test, false));
	}

	@Test
	public void testTransactionIsolation()
		throws Exception
	{
		testCon.begin();
		testCon.add(bob, name, nameBob);
		assertThat(testCon.hasStatement(bob, name, nameBob, false), is(equalTo(true)));
		assertThat(testCon2.hasStatement(bob, name, nameBob, false), is(equalTo(false)));
		testCon.commit();
		assertThat(testCon.hasStatement(bob, name, nameBob, false), is(equalTo(true)));
		assertThat(testCon2.hasStatement(bob, name, nameBob, false), is(equalTo(true)));
	}


	@Test
<<<<<<< HEAD
	@Ignore("this test is no longer generally applicable, since the outcome depends on the transaction isolation level selected by the store")
=======
	public void testReadOfAddedStatement3()
		throws Exception
	{
		URI context = vf.createURI("urn:context");
		URI subject = vf.createURI("urn:test");
		URI predicate = vf.createURI("urn:property");
		Value one = vf.createLiteral(1);
		Value two = vf.createLiteral(2);

		testCon.begin();
		testCon.add(subject, predicate, one, context);
		testCon.commit();

		RepositoryResult<Statement> statements = testCon.getStatements(null, predicate, null, false, context);
		assertTrue("should find the add", statements.hasNext());
		statements.next();

		testCon.begin();
		testCon.add(subject, predicate, two, context);
		assertFalse("should not find the second add", statements.hasNext());

		statements.close();
		testCon.rollback();
	}

	@Test
>>>>>>> e2ba9b8a
	public void testTransactionIsolationForRead()
		throws Exception
	{
		testCon.begin();
		try {
			// Add but do not commit
			testCon.add(OWL.CLASS, RDFS.COMMENT, RDF.STATEMENT);
			assertTrue("Should be able to see uncommitted statement on same connection",
					testCon.hasStatement(OWL.CLASS, RDFS.COMMENT, RDF.STATEMENT, true));

			assertFalse(
					"Should not be able to see uncommitted statement on separate connection outside transaction",
					testCon2.hasStatement(OWL.CLASS, RDFS.COMMENT, RDF.STATEMENT, true));

			testCon2.begin();
			try {
				assertFalse(
						"Should not be able to see uncommitted statement on separate connection inside transaction",
						testCon2.hasStatement(OWL.CLASS, RDFS.COMMENT, RDF.STATEMENT, true));

				String query = "CONSTRUCT WHERE { <" + OWL.CLASS + "> <" + RDFS.COMMENT + ">  ?obj . }";
				GraphQueryResult queryResult = testCon2.prepareGraphQuery(QueryLanguage.SPARQL, query).evaluate();
				try {
					assertFalse(
							"Should not be able to see uncommitted statement on separate connection inside transaction",
							queryResult.hasNext());
				}
				finally {
					queryResult.close();
				}

			}
			finally {
				testCon2.rollback();
			}

		}
		finally {
			testCon.rollback();
		}

	}

	@Test
	public void testAddReader()
		throws Exception
	{
		Reader defaultGraph = new InputStreamReader(
				RepositoryConnectionTest.class.getResourceAsStream(TEST_DIR_PREFIX + "default-graph.ttl"),
				"UTF-8");
		testCon.add(defaultGraph, "", RDFFormat.TURTLE);
		defaultGraph.close();
		assertTrue(NEWLY_ADDED, testCon.hasStatement(null, publisher, nameBob, false));
		assertTrue(NEWLY_ADDED, testCon.hasStatement(null, publisher, nameAlice, false));

		// add file graph1.ttl to context1
		InputStream graph1Stream = RepositoryConnectionTest.class.getResourceAsStream(TEST_DIR_PREFIX
				+ "graph1.ttl");
		Reader graph1 = new InputStreamReader(graph1Stream, "UTF-8");
		testCon.add(graph1, "", RDFFormat.TURTLE, context1);
		graph1.close();

		// add file graph2.ttl to context2
		InputStream graph2Stream = RepositoryConnectionTest.class.getResourceAsStream(TEST_DIR_PREFIX
				+ "graph2.ttl");
		Reader graph2 = new InputStreamReader(graph2Stream, "UTF-8");
		testCon.add(graph2, "", RDFFormat.TURTLE, context2);
		graph2.close();
		assertTrue("alice should be known in the store", testCon.hasStatement(null, name, nameAlice, false));
		assertFalse("alice should not be known in context1",
				testCon.hasStatement(null, name, nameAlice, false, context1));
		assertTrue("alice should be known in context2",
				testCon.hasStatement(null, name, nameAlice, false, context2));
		assertTrue("bob should be known in the store", testCon.hasStatement(null, name, nameBob, false));
		assertFalse("bob should not be known in context2",
				testCon.hasStatement(null, name, nameBob, false, context2));
		assertTrue("bib should be known in context1",
				testCon.hasStatement(null, name, nameBob, false, context1));
	}

	@Test
	public void testAddInputStream()
		throws Exception
	{
		// add file default-graph.ttl to repository, no context
		InputStream defaultGraph = RepositoryConnectionTest.class.getResourceAsStream(TEST_DIR_PREFIX
				+ "default-graph.ttl");
		testCon.add(defaultGraph, "", RDFFormat.TURTLE);
		defaultGraph.close();
		assertTrue(NEWLY_ADDED, testCon.hasStatement(null, publisher, nameBob, false));
		assertTrue(NEWLY_ADDED, testCon.hasStatement(null, publisher, nameAlice, false));

		// add file graph1.ttl to context1
		InputStream graph1 = RepositoryConnectionTest.class.getResourceAsStream(TEST_DIR_PREFIX + "graph1.ttl");
		testCon.add(graph1, "", RDFFormat.TURTLE, context1);
		graph1.close();

		// add file graph2.ttl to context2
		InputStream graph2 = RepositoryConnectionTest.class.getResourceAsStream(TEST_DIR_PREFIX + "graph2.ttl");
		testCon.add(graph2, "", RDFFormat.TURTLE, context2);
		graph2.close();
		assertTrue("alice should be known in the store", testCon.hasStatement(null, name, nameAlice, false));
		assertFalse("alice should not be known in context1",
				testCon.hasStatement(null, name, nameAlice, false, context1));
		assertTrue("alice should be known in context2",
				testCon.hasStatement(null, name, nameAlice, false, context2));
		assertTrue("bob should be known in the store", testCon.hasStatement(null, name, nameBob, false));
		assertFalse("bob should not be known in context2",
				testCon.hasStatement(null, name, nameBob, false, context2));
		assertTrue("bib should be known in context1",
				testCon.hasStatement(null, name, nameBob, false, context1));
	}

	@Test
	public void testAddGzipInputStream()
		throws Exception
	{
		// add file default-graph.ttl to repository, no context
		InputStream defaultGraph = RepositoryConnectionTest.class.getResourceAsStream(TEST_DIR_PREFIX
				+ "default-graph.ttl.gz");
		try {
			testCon.add(defaultGraph, "", RDFFormat.TURTLE);
		}
		finally {
			defaultGraph.close();
		}

		assertTrue(NEWLY_ADDED, testCon.hasStatement(null, publisher, nameBob, false));
		assertTrue(NEWLY_ADDED, testCon.hasStatement(null, publisher, nameAlice, false));

	}

	@Test
	public void testAddZipFile()
		throws Exception
	{
		testCon.add(RepositoryConnectionTest.class.getResourceAsStream(TEST_DIR_PREFIX + "graphs.zip"), "",
				RDFFormat.TURTLE);
		assertTrue(NEWLY_ADDED, testCon.hasStatement(null, publisher, nameBob, false));
		assertTrue(NEWLY_ADDED, testCon.hasStatement(null, publisher, nameAlice, false));
		assertTrue("alice should be known in the store", testCon.hasStatement(null, name, nameAlice, false));
		assertTrue("bob should be known in the store", testCon.hasStatement(null, name, nameBob, false));
	}

	@Test
	public void testAddMalformedLiteralsDefaultConfig()
		throws Exception
	{
		try {
			testCon.add(
					RepositoryConnectionTest.class.getResourceAsStream(TEST_DIR_PREFIX + "malformed-literals.ttl"),
					"", RDFFormat.TURTLE);
			fail("upload of malformed literals should fail with error in default configuration");
		}
		catch (RDFParseException e) {
			// ignore, as expected
		}
	}

	@Test
	public void testAddMalformedLiteralsStrictConfig()
		throws Exception
	{
		Set<RioSetting<?>> empty = Collections.emptySet();
		testCon.getParserConfig().setNonFatalErrors(empty);

		try {
			testCon.add(
					RepositoryConnectionTest.class.getResourceAsStream(TEST_DIR_PREFIX + "malformed-literals.ttl"),
					"", RDFFormat.TURTLE);
			fail("upload of malformed literals should fail with error in strict configuration");

		}
		catch (RDFParseException e) {
			// ingnore, as expected.
		}
	}

	@Test
	public void testAutoCommit()
		throws Exception
	{
		testCon.begin();
		testCon.add(alice, name, nameAlice);

		assertTrue("Uncommitted update should be visible to own connection",
				testCon.hasStatement(alice, name, nameAlice, false));

		testCon.commit();

		assertTrue("Repository should contain statement after commit",
				testCon.hasStatement(alice, name, nameAlice, false));
	}

	@Test
	public void testRollback()
		throws Exception
	{
		testCon.begin();
		testCon.add(alice, name, nameAlice);

		assertTrue("Uncommitted updates should be visible to own connection",
				testCon.hasStatement(alice, name, nameAlice, false));

		testCon.rollback();

		assertFalse("Repository should not contain statement after rollback",
				testCon.hasStatement(alice, name, nameAlice, false));
	}

	@Test
	public void testSimpleTupleQuery()
		throws Exception
	{
		testCon.add(alice, name, nameAlice, context2);
		testCon.add(alice, mbox, mboxAlice, context2);
		testCon.add(context2, publisher, nameAlice);
		testCon.add(bob, name, nameBob, context1);
		testCon.add(bob, mbox, mboxBob, context1);
		testCon.add(context1, publisher, nameBob);
		StringBuilder queryBuilder = new StringBuilder(128);
		queryBuilder.append(" SELECT name, mbox");
		queryBuilder.append(" FROM {} foaf:name {name};");
		queryBuilder.append("         foaf:mbox {mbox}");
		queryBuilder.append(" USING NAMESPACE foaf = <" + FOAF_NS + ">");
		TupleQueryResult result = testCon.prepareTupleQuery(QueryLanguage.SERQL, queryBuilder.toString()).evaluate();
		try {
			assertThat(result, is(notNullValue()));
			assertThat(result.hasNext(), is(equalTo(true)));
			while (result.hasNext()) {
				BindingSet solution = result.next();
				assertThat(solution.hasBinding(NAME), is(equalTo(true)));
				assertThat(solution.hasBinding(MBOX), is(equalTo(true)));
				Value nameResult = solution.getValue(NAME);
				Value mboxResult = solution.getValue(MBOX);
				assertThat(nameResult, anyOf(is(equalTo((Value)nameAlice)), is(equalTo((Value)nameBob))));
				assertThat(mboxResult, anyOf(is(equalTo((Value)mboxAlice)), is(equalTo((Value)mboxBob))));
			}
		}
		finally {
			result.close();
		}
	}

	@Test
	public void testPrepareSeRQLQuery()
		throws Exception
	{

		StringBuilder queryBuilder = new StringBuilder();
		queryBuilder.append(" SELECT person");
		queryBuilder.append(" FROM {person} foaf:name {").append(Александър.getLabel()).append("}");
		queryBuilder.append(" USING NAMESPACE foaf = <" + FOAF_NS + ">");

		try {
			testCon.prepareQuery(QueryLanguage.SERQL, queryBuilder.toString());
		}
		catch (UnsupportedOperationException e) {
			fail(UNSUPPORTED_OP + e.getMessage());
		}
		catch (ClassCastException e) {
			fail(UNEXPECTED_TYPE + e.getMessage());
		}

		queryBuilder = new StringBuilder();
		queryBuilder.append(" (SELECT person");
		queryBuilder.append(" FROM {person} foaf:name {").append(Александър.getLabel()).append("}");
		queryBuilder.append(") UNION ");
		queryBuilder.append("(SELECT x FROM {x} p {y} )");
		queryBuilder.append(" USING NAMESPACE foaf = <" + FOAF_NS + ">");

		try {
			testCon.prepareQuery(QueryLanguage.SERQL, queryBuilder.toString());
		}
		catch (UnsupportedOperationException e) {
			fail(UNSUPPORTED_OP + e.getMessage());
		}
		catch (ClassCastException e) {
			fail(UNEXPECTED_TYPE + e.getMessage());
		}
	}

	@Test
	public void testPrepareSPARQLQuery()
		throws Exception
	{

		StringBuilder queryBuilder = new StringBuilder();
		queryBuilder.append(" PREFIX foaf: <" + FOAF_NS + ">");
		queryBuilder.append(" SELECT ?person");
		queryBuilder.append(" WHERE { ?person foaf:name ?y . }");

		try {
			testCon.prepareQuery(QueryLanguage.SPARQL, queryBuilder.toString());
		}
		catch (UnsupportedOperationException e) {
			fail(UNSUPPORTED_OP + e.getMessage());
		}
		catch (ClassCastException e) {
			fail(UNEXPECTED_TYPE + e.getMessage());
		}

		queryBuilder = new StringBuilder();
		queryBuilder.append(" BASE <http://base.uri>");
		queryBuilder.append(" PREFIX foaf: <" + FOAF_NS + ">");
		queryBuilder.append(" PREFIX ex: <http://example.org/>");
		queryBuilder.append(" PREFIX : <http://example.org/foo#>");
		queryBuilder.append(" SELECT ?person");
		queryBuilder.append(" WHERE { ?person foaf:name ?y . }");

		try {
			testCon.prepareQuery(QueryLanguage.SPARQL, queryBuilder.toString());
		}
		catch (UnsupportedOperationException e) {
			fail(UNSUPPORTED_OP + e.getMessage());
		}
		catch (ClassCastException e) {
			fail(UNEXPECTED_TYPE + e.getMessage());
		}
	}

	@Test
	public void testSimpleTupleQueryUnicode()
		throws Exception
	{
		testCon.add(alexander, name, Александър);
		StringBuilder queryBuilder = new StringBuilder(128);
		queryBuilder.append(" SELECT person");
		queryBuilder.append(" FROM {person} foaf:name {").append(Александър.getLabel()).append("}");
		queryBuilder.append(" USING NAMESPACE foaf = <" + FOAF_NS + ">");
		TupleQueryResult result = testCon.prepareTupleQuery(QueryLanguage.SERQL, queryBuilder.toString()).evaluate();
		try {
			assertThat(result, is(notNullValue()));
			assertThat(result.hasNext(), is(equalTo(true)));
			while (result.hasNext()) {
				BindingSet solution = result.next();
				assertThat(solution.hasBinding(PERSON), is(equalTo(true)));
				assertThat(solution.getValue(PERSON), is(equalTo((Value)alexander)));
			}
		}
		finally {
			result.close();
		}
	}

	@Test
	public void testPreparedTupleQuery()
		throws Exception
	{
		testCon.add(alice, name, nameAlice, context2);
		testCon.add(alice, mbox, mboxAlice, context2);
		testCon.add(context2, publisher, nameAlice);
		testCon.add(bob, name, nameBob, context1);
		testCon.add(bob, mbox, mboxBob, context1);
		testCon.add(context1, publisher, nameBob);
		StringBuilder queryBuilder = new StringBuilder();
		queryBuilder.append(" SELECT name, mbox");
		queryBuilder.append(" FROM {} foaf:name {name};");
		queryBuilder.append("         foaf:mbox {mbox}");
		queryBuilder.append(" USING NAMESPACE foaf = <" + FOAF_NS + ">");
		TupleQuery query = testCon.prepareTupleQuery(QueryLanguage.SERQL, queryBuilder.toString());
		query.setBinding(NAME, nameBob);
		TupleQueryResult result = query.evaluate();
		try {
			assertThat(result, is(notNullValue()));
			assertThat(result.hasNext(), is(equalTo(true)));
			while (result.hasNext()) {
				BindingSet solution = result.next();
				assertThat(solution.hasBinding(NAME), is(equalTo(true)));
				assertThat(solution.hasBinding(MBOX), is(equalTo(true)));
				Value nameResult = solution.getValue(NAME);
				Value mboxResult = solution.getValue(MBOX);
				assertEquals("unexpected value for name: " + nameResult, nameBob, nameResult);
				assertEquals("unexpected value for mbox: " + mboxResult, mboxBob, mboxResult);
			}
		}
		finally {
			result.close();
		}
	}

	@Test
	public void testPreparedTupleQuery2()
		throws Exception
	{
		testCon.add(alice, name, nameAlice, context2);
		testCon.add(alice, mbox, mboxAlice, context2);
		testCon.add(context2, publisher, nameAlice);
		testCon.add(bob, name, nameBob, context1);
		testCon.add(bob, mbox, mboxBob, context1);
		testCon.add(context1, publisher, nameBob);
		StringBuilder queryBuilder = new StringBuilder();
		queryBuilder.append(" SELECT name, mbox");
		queryBuilder.append(" FROM {p} foaf:name {name};");
		queryBuilder.append("         foaf:mbox {mbox}");
		queryBuilder.append(" WHERE p = VAR");
		queryBuilder.append(" USING NAMESPACE foaf = <" + FOAF_NS + ">");
		TupleQuery query = testCon.prepareTupleQuery(QueryLanguage.SERQL, queryBuilder.toString());
		query.setBinding("VAR", bob);
		TupleQueryResult result = query.evaluate();
		try {
			assertThat(result, is(notNullValue()));
			assertThat(result.hasNext(), is(equalTo(true)));
			while (result.hasNext()) {
				BindingSet solution = result.next();
				assertThat(solution.hasBinding(NAME), is(equalTo(true)));
				assertThat(solution.hasBinding(MBOX), is(equalTo(true)));
				Value nameResult = solution.getValue(NAME);
				Value mboxResult = solution.getValue(MBOX);
				assertEquals("unexpected value for name: " + nameResult, nameBob, nameResult);
				assertEquals("unexpected value for mbox: " + mboxResult, mboxBob, mboxResult);
			}
		}
		finally {
			result.close();
		}
	}

	@Test
	public void testPreparedTupleQueryUnicode()
		throws Exception
	{
		testCon.add(alexander, name, Александър);

		StringBuilder queryBuilder = new StringBuilder();
		queryBuilder.append(" SELECT person");
		queryBuilder.append(" FROM {person} foaf:name {name}");
		queryBuilder.append(" USING NAMESPACE foaf = <" + FOAF_NS + ">");

		TupleQuery query = testCon.prepareTupleQuery(QueryLanguage.SERQL, queryBuilder.toString());
		query.setBinding(NAME, Александър);

		TupleQueryResult result = query.evaluate();

		try {
			assertThat(result, is(notNullValue()));
			assertThat(result.hasNext(), is(equalTo(true)));

			while (result.hasNext()) {
				BindingSet solution = result.next();
				assertThat(solution.hasBinding(PERSON), is(equalTo(true)));
				assertThat(solution.getValue(PERSON), is(equalTo((Value)alexander)));
			}
		}
		finally {
			result.close();
		}
	}

	@Test
	public void testSimpleGraphQuery()
		throws Exception
	{
		testCon.add(alice, name, nameAlice, context2);
		testCon.add(alice, mbox, mboxAlice, context2);
		testCon.add(context2, publisher, nameAlice);

		testCon.add(bob, name, nameBob, context1);
		testCon.add(bob, mbox, mboxBob, context1);
		testCon.add(context1, publisher, nameBob);

		StringBuilder queryBuilder = new StringBuilder(128);
		queryBuilder.append(" CONSTRUCT *");
		queryBuilder.append(" FROM {} foaf:name {name};");
		queryBuilder.append("         foaf:mbox {mbox}");
		queryBuilder.append(" USING NAMESPACE foaf = <" + FOAF_NS + ">");

		GraphQueryResult result = testCon.prepareGraphQuery(QueryLanguage.SERQL, queryBuilder.toString()).evaluate();

		try {
			assertThat(result, is(notNullValue()));
			assertThat(result.hasNext(), is(equalTo(true)));

			while (result.hasNext()) {
				Statement st = result.next();
				if (name.equals(st.getPredicate())) {
					assertThat(st.getObject(), anyOf(is(equalTo((Value)nameAlice)), is(equalTo((Value)nameBob))));
				}
				else {
					assertThat(st.getPredicate(), is(equalTo(mbox)));
					assertThat(st.getObject(), anyOf(is(equalTo((Value)mboxAlice)), is(equalTo((Value)mboxBob))));
				}
			}
		}
		finally {
			result.close();
		}
	}

	@Test
	public void testPreparedGraphQuery()
		throws Exception
	{
		testCon.add(alice, name, nameAlice, context2);
		testCon.add(alice, mbox, mboxAlice, context2);
		testCon.add(context2, publisher, nameAlice);
		testCon.add(bob, name, nameBob, context1);
		testCon.add(bob, mbox, mboxBob, context1);
		testCon.add(context1, publisher, nameBob);
		StringBuilder queryBuilder = new StringBuilder(128);
		queryBuilder.append(" CONSTRUCT *");
		queryBuilder.append(" FROM {} foaf:name {name};");
		queryBuilder.append("         foaf:mbox {mbox}");
		queryBuilder.append(" USING NAMESPACE foaf = <" + FOAF_NS + ">");
		GraphQuery query = testCon.prepareGraphQuery(QueryLanguage.SERQL, queryBuilder.toString());
		query.setBinding(NAME, nameBob);
		GraphQueryResult result = query.evaluate();
		try {
			assertThat(result, is(notNullValue()));
			assertThat(result.hasNext(), is(equalTo(true)));
			while (result.hasNext()) {
				Statement st = result.next();
				URI predicate = st.getPredicate();
				assertThat(predicate, anyOf(is(equalTo(name)), is(equalTo(mbox))));
				Value object = st.getObject();
				if (name.equals(predicate)) {
					assertEquals("unexpected value for name: " + object, nameBob, object);
				}
				else {
					assertThat(predicate, is(equalTo(mbox)));
					assertEquals("unexpected value for mbox: " + object, mboxBob, object);
				}
			}
		}
		finally {
			result.close();
		}
	}

	@Test
	public void testSimpleBooleanQuery()
		throws Exception
	{
		testCon.add(alice, name, nameAlice, context2);
		testCon.add(alice, mbox, mboxAlice, context2);
		testCon.add(context2, publisher, nameAlice);

		testCon.add(bob, name, nameBob, context1);
		testCon.add(bob, mbox, mboxBob, context1);
		testCon.add(context1, publisher, nameBob);

		StringBuilder queryBuilder = new StringBuilder(64);
		queryBuilder.append(PREFIX_FOAF + FOAF_NS + "> ");
		queryBuilder.append(ASK);
		queryBuilder.append("{ ?p foaf:name ?name }");

		boolean exists = testCon.prepareBooleanQuery(QueryLanguage.SPARQL, queryBuilder.toString()).evaluate();

		assertThat(exists, is(equalTo(true)));
	}

	@Test
	public void testPreparedBooleanQuery()
		throws Exception
	{
		testCon.add(alice, name, nameAlice, context2);
		testCon.add(alice, mbox, mboxAlice, context2);
		testCon.add(context2, publisher, nameAlice);

		testCon.add(bob, name, nameBob, context1);
		testCon.add(bob, mbox, mboxBob, context1);
		testCon.add(context1, publisher, nameBob);

		StringBuilder queryBuilder = new StringBuilder();
		queryBuilder.append(PREFIX_FOAF + FOAF_NS + "> ");
		queryBuilder.append(ASK);
		queryBuilder.append("{ ?p foaf:name ?name }");

		BooleanQuery query = testCon.prepareBooleanQuery(QueryLanguage.SPARQL, queryBuilder.toString());
		query.setBinding(NAME, nameBob);

		assertThat(query.evaluate(), is(equalTo(true)));
	}

	@Test
	public void testDataset()
		throws Exception
	{
		testCon.add(alice, name, nameAlice, context2);
		testCon.add(alice, mbox, mboxAlice, context2);
		testCon.add(context2, publisher, nameAlice);
		testCon.add(bob, name, nameBob, context1);
		testCon.add(bob, mbox, mboxBob, context1);
		testCon.add(context1, publisher, nameBob);
		StringBuilder queryBuilder = new StringBuilder();
		queryBuilder.append(PREFIX_FOAF + FOAF_NS + "> ");
		queryBuilder.append(ASK);
		queryBuilder.append("{ ?p foaf:name ?name }");
		BooleanQuery query = testCon.prepareBooleanQuery(QueryLanguage.SPARQL, queryBuilder.toString());
		query.setBinding(NAME, nameBob);
		assertThat(query.evaluate(), is(equalTo(true)));
		DatasetImpl dataset = new DatasetImpl();

		// default graph: {context1}
		dataset.addDefaultGraph(context1);
		query.setDataset(dataset);
		assertThat(query.evaluate(), is(equalTo(true)));

		// default graph: {context1, context2}
		dataset.addDefaultGraph(context2);
		query.setDataset(dataset);
		assertThat(query.evaluate(), is(equalTo(true)));

		// default graph: {context2}
		dataset.removeDefaultGraph(context1);
		query.setDataset(dataset);
		assertThat(query.evaluate(), is(equalTo(false)));
		queryBuilder.setLength(0);
		queryBuilder.append(PREFIX_FOAF + FOAF_NS + "> ");
		queryBuilder.append(ASK);
		queryBuilder.append("{ GRAPH ?g { ?p foaf:name ?name } }");
		query = testCon.prepareBooleanQuery(QueryLanguage.SPARQL, queryBuilder.toString());
		query.setBinding(NAME, nameBob);

		// default graph: {context2}; named graph: {}
		query.setDataset(dataset);
		assertThat(query.evaluate(), is(equalTo(false)));

		// default graph: {context1, context2}; named graph: {context2}
		dataset.addDefaultGraph(context1);
		dataset.addNamedGraph(context2);
		query.setDataset(dataset);
		assertThat(query.evaluate(), is(equalTo(false)));

		// default graph: {context1, context2}; named graph: {context1, context2}
		dataset.addNamedGraph(context1);
		query.setDataset(dataset);
		assertThat(query.evaluate(), is(equalTo(true)));
	}

	@Test
	public void testGetStatements()
		throws Exception
	{
		testCon.add(bob, name, nameBob);

		assertTrue("Repository should contain statement", testCon.hasStatement(bob, name, nameBob, false));

		RepositoryResult<Statement> result = testCon.getStatements(null, name, null, false);

		try {
			assertNotNull("Iterator should not be null", result);
			assertTrue("Iterator should not be empty", result.hasNext());

			while (result.hasNext()) {
				Statement st = result.next();
				assertNull("Statement should not be in a context ", st.getContext());
				assertTrue("Statement predicate should be equal to name ", st.getPredicate().equals(name));
			}
		}
		finally {
			result.close();
		}

		List<Statement> list = Iterations.addAll(testCon.getStatements(null, name, null, false),
				new ArrayList<Statement>());

		assertNotNull("List should not be null", list);
		assertFalse("List should not be empty", list.isEmpty());
	}

	@Test
	public void testGetStatementsMalformedTypedLiteral()
		throws Exception
	{
		Literal invalidIntegerLiteral = vf.createLiteral("the number four", XMLSchema.INTEGER);
		try {
			URI pred = vf.createURI(URN_PRED);
			testCon.add(bob, pred, invalidIntegerLiteral);

			RepositoryResult<Statement> statements = testCon.getStatements(bob, pred, null, true);

			assertNotNull(statements);
			assertTrue(statements.hasNext());
			Statement st = statements.next();
			assertTrue(st.getObject() instanceof Literal);
			assertTrue(st.getObject().equals(invalidIntegerLiteral));
		}
		catch (RepositoryException e) {
			// shouldn't happen
			fail(e.getMessage());
		}
	}

	@Test
	public void testGetStatementsMalformedLanguageLiteral()
		throws Exception
	{
		Literal invalidLanguageLiteral = vf.createLiteral("the number four", "en_us");
		try {
			URI pred = vf.createURI(URN_PRED);
			testCon.add(bob, pred, invalidLanguageLiteral);

			RepositoryResult<Statement> statements = testCon.getStatements(bob, pred, null, true);

			assertNotNull(statements);
			assertTrue(statements.hasNext());
			Statement st = statements.next();
			assertTrue(st.getObject() instanceof Literal);
			assertTrue(st.getObject().equals(invalidLanguageLiteral));
		}
		catch (RepositoryException e) {
			e.printStackTrace();
			// shouldn't happen
			fail(e.getMessage());
		}
	}

	@Test
	public void testGetStatementsInSingleContext()
		throws Exception
	{
		testCon.begin();
		testCon.add(bob, name, nameBob, context1);
		testCon.add(bob, mbox, mboxBob, context1);
		testCon.add(context1, publisher, nameBob);
		testCon.add(alice, name, nameAlice, context2);
		testCon.add(alice, mbox, mboxAlice, context2);
		testCon.add(context2, publisher, nameAlice);
		testCon.commit();
		assertTrue("Repository should contain statement", testCon.hasStatement(bob, name, nameBob, false));
		assertTrue("Repository should contain statement in context1",
				testCon.hasStatement(bob, name, nameBob, false, context1));
		assertFalse("Repository should not contain statement in context2",
				testCon.hasStatement(bob, name, nameBob, false, context2));

		// Check handling of getStatements without context IDs
		RepositoryResult<Statement> result = testCon.getStatements(bob, name, null, false);
		try {
			while (result.hasNext()) {
				Statement st = result.next();
				assertThat(st.getSubject(), is(equalTo((Resource)bob)));
				assertThat(st.getPredicate(), is(equalTo(name)));
				assertThat(st.getObject(), is(equalTo((Value)nameBob)));
				assertThat(st.getContext(), is(equalTo((Resource)context1)));
			}
		}
		finally {
			result.close();
		}

		// Check handling of getStatements with a known context ID
		result = testCon.getStatements(null, null, null, false, context1);
		try {
			while (result.hasNext()) {
				Statement st = result.next();
				assertThat(st.getContext(), is(equalTo((Resource)context1)));
			}
		}
		finally {
			result.close();
		}

		// Check handling of getStatements with an unknown context ID
		result = testCon.getStatements(null, null, null, false, unknownContext);
		try {
			assertThat(result, is(notNullValue()));
			assertThat(result.hasNext(), is(equalTo(false)));
		}
		finally {
			result.close();
		}

		List<Statement> list = Iterations.addAll(testCon.getStatements(null, name, null, false, context1),
				new ArrayList<Statement>());
		assertNotNull("List should not be null", list);
		assertFalse("List should not be empty", list.isEmpty());
	}

	@Test
	public void testGetStatementsInMultipleContexts()
		throws Exception
	{
		testCon.clear();

		testCon.begin();
		testCon.add(alice, name, nameAlice, context2);
		testCon.add(alice, mbox, mboxAlice, context2);
		testCon.add(context2, publisher, nameAlice);
		testCon.commit();

		// get statements with either no context or context2
		CloseableIteration<? extends Statement, RepositoryException> iter = testCon.getStatements(null, null,
				null, false, null, context2);

		try {
			int count = 0;
			while (iter.hasNext()) {
				count++;
				Statement st = iter.next();
				assertThat(st.getContext(), anyOf(is(nullValue(Resource.class)), is(equalTo((Resource)context2))));
			}

			assertEquals("there should be three statements", 3, count);
		}
		finally {
			iter.close();
		}

		// get all statements with context1 or context2. Note that context1 and
		// context2 are both known
		// in the store because they have been created through the store's own
		// value vf.
		iter = testCon.getStatements(null, null, null, false, context1, context2);

		try {
			int count = 0;
			while (iter.hasNext()) {
				count++;
				Statement st = iter.next();
				// we should have _only_ statements from context2
				assertThat(st.getContext(), is(equalTo((Resource)context2)));
			}
			assertEquals("there should be two statements", 2, count);
		}
		finally {
			iter.close();
		}

		// get all statements with unknownContext or context2.
		iter = testCon.getStatements(null, null, null, false, unknownContext, context2);

		try {
			int count = 0;
			while (iter.hasNext()) {
				count++;
				Statement st = iter.next();
				// we should have _only_ statements from context2
				assertThat(st.getContext(), is(equalTo((Resource)context2)));
			}
			assertEquals("there should be two statements", 2, count);
		}
		finally {
			iter.close();
		}

		// add statements to context1
		testCon.begin();
		testCon.add(bob, name, nameBob, context1);
		testCon.add(bob, mbox, mboxBob, context1);
		testCon.add(context1, publisher, nameBob);
		testCon.commit();

		iter = testCon.getStatements(null, null, null, false, context1);
		try {
			assertThat(iter, is(notNullValue()));
			assertThat(iter.hasNext(), is(equalTo(true)));
		}
		finally {
			iter.close();
		}

		// get statements with either no context or context2
		iter = testCon.getStatements(null, null, null, false, null, context2);
		try {
			int count = 0;
			while (iter.hasNext()) {
				count++;
				Statement st = iter.next();
				// we should have _only_ statements from context2, or without
				// context
				assertThat(st.getContext(), anyOf(is(nullValue(Resource.class)), is(equalTo((Resource)context2))));
			}
			assertEquals("there should be four statements", 4, count);
		}
		finally {
			iter.close();
		}

		// get all statements with context1 or context2
		iter = testCon.getStatements(null, null, null, false, context1, context2);

		try {
			int count = 0;
			while (iter.hasNext()) {
				count++;
				Statement st = iter.next();
				assertThat(st.getContext(),
						anyOf(is(equalTo((Resource)context1)), is(equalTo((Resource)context2))));
			}
			assertEquals("there should be four statements", 4, count);
		}
		finally {
			iter.close();
		}
	}

	@Test
	public void testDuplicateFilter()
		throws Exception
	{
		testCon.begin();
		testCon.add(bob, name, nameBob);
		testCon.add(bob, name, nameBob, context1);
		testCon.add(bob, name, nameBob, context2);
		testCon.commit();

		RepositoryResult<Statement> result = testCon.getStatements(bob, name, null, true);
		result.enableDuplicateFilter();

		int count = 0;
		while (result.hasNext()) {
			result.next();
			count++;
		}
		assertThat(count, is(equalTo(1)));
	}

	@Test
	public void testRemoveStatements()
		throws Exception
	{
		testCon.begin();
		testCon.add(bob, name, nameBob);
		testCon.add(alice, name, nameAlice);
		testCon.commit();

		assertThat(testCon.hasStatement(bob, name, nameBob, false), is(equalTo(true)));
		assertThat(testCon.hasStatement(alice, name, nameAlice, false), is(equalTo(true)));

		testCon.remove(bob, name, nameBob);

		assertThat(testCon.hasStatement(bob, name, nameBob, false), is(equalTo(false)));
		assertThat(testCon.hasStatement(alice, name, nameAlice, false), is(equalTo(true)));

		testCon.remove(alice, null, null);
		assertThat(testCon.hasStatement(alice, name, nameAlice, false), is(equalTo(false)));
		assertThat(testCon.isEmpty(), is(equalTo(true)));
	}

	@Test
	public void testRemoveStatementCollection()
		throws Exception
	{
		testCon.begin();
		testCon.add(alice, name, nameAlice);
		testCon.add(bob, name, nameBob);
		testCon.commit();

		assertThat(testCon.hasStatement(bob, name, nameBob, false), is(equalTo(true)));
		assertThat(testCon.hasStatement(alice, name, nameAlice, false), is(equalTo(true)));

		Collection<Statement> c = Iterations.addAll(testCon.getStatements(null, null, null, false),
				new ArrayList<Statement>());

		testCon.remove(c);

		assertThat(testCon.hasStatement(bob, name, nameBob, false), is(equalTo(false)));
		assertThat(testCon.hasStatement(alice, name, nameAlice, false), is(equalTo(false)));
	}

	@Test
	public void testRemoveStatementIteration()
		throws Exception
	{
		testCon.begin();
		testCon.add(alice, name, nameAlice);
		testCon.add(bob, name, nameBob);
		testCon.commit();

		assertThat(testCon.hasStatement(bob, name, nameBob, false), is(equalTo(true)));
		assertThat(testCon.hasStatement(alice, name, nameAlice, false), is(equalTo(true)));

		CloseableIteration<? extends Statement, RepositoryException> iter = testCon.getStatements(null, null,
				null, false);

		try {
			testCon.remove(iter);
		}
		finally {
			iter.close();
		}

		assertThat(testCon.hasStatement(bob, name, nameBob, false), is(equalTo(false)));
		assertThat(testCon.hasStatement(alice, name, nameAlice, false), is(equalTo(false)));
	}

	@Test
	public void testGetNamespace()
		throws Exception
	{
		setupNamespaces();
		assertThat(testCon.getNamespace(EXAMPLE), is(equalTo(EXAMPLE_NS)));
		assertThat(testCon.getNamespace(RDFS_PREFIX), is(equalTo(RDFS_NS)));
		assertThat(testCon.getNamespace(RDF_PREFIX), is(equalTo("http://www.w3.org/1999/02/22-rdf-syntax-ns#")));
		assertThat(testCon.getNamespace("undefined"), is(nullValue()));
	}

	@Test
	public void testGetNamespaces()
		throws Exception
	{
		setupNamespaces();
		Map<String, String> map = Namespaces.asMap(Iterations.asSet(testCon.getNamespaces()));
		assertThat(map.size(), is(equalTo(3)));
		assertThat(map.keySet(), hasItems(EXAMPLE, RDFS_PREFIX, RDF_PREFIX));
		assertThat(map.get(EXAMPLE), is(equalTo(EXAMPLE_NS)));
		assertThat(map.get(RDFS_PREFIX), is(equalTo(RDFS_NS)));
		assertThat(map.get(RDF_PREFIX), is(equalTo("http://www.w3.org/1999/02/22-rdf-syntax-ns#")));
	}

	private void setupNamespaces()
		throws IOException, RDFParseException, RepositoryException
	{
		testCon.setNamespace(EXAMPLE, EXAMPLE_NS);
		testCon.setNamespace(RDF_PREFIX, "http://www.w3.org/1999/02/22-rdf-syntax-ns#");
		testCon.setNamespace(RDFS_PREFIX, RDFS_NS);

		// Translated from earlier RDF document. Is this line even necessary?
		testCon.add(vf.createURI(EXAMPLE_NS, "Main"), vf.createURI(RDFS_NS, "label"),
				vf.createLiteral("Main Node"));
	}

	@Test
	public void testClear()
		throws Exception
	{
		testCon.add(bob, name, nameBob);
		assertThat(testCon.hasStatement(null, name, nameBob, false), is(equalTo(true)));
		testCon.clear();
		assertThat(testCon.hasStatement(null, name, nameBob, false), is(equalTo(false)));
	}

	@Test
	public void testRecoverFromParseError()
		throws RepositoryException, IOException
	{
		String invalidData = "bad";
		String validData = "@prefix foo: <http://example.org/foo#>.\nfoo:a foo:b foo:c.";

		try {
			testCon.add(new StringReader(invalidData), "", RDFFormat.TURTLE);
			fail("Invalid data should result in an exception");
		}
		catch (RDFParseException e) {
			// Expected behaviour
		}

		try {
			testCon.add(new StringReader(validData), "", RDFFormat.TURTLE);
		}
		catch (RDFParseException e) {
			fail("Valid data should not result in an exception");
		}

		assertEquals("Repository contains incorrect number of statements", 1, testCon.size());
	}

	@Test
	public void testStatementSerialization()
		throws Exception
	{
		testCon.add(bob, name, nameBob);

		Statement st;
		RepositoryResult<Statement> statements = testCon.getStatements(null, null, null, true);
		try {
			st = statements.next();
		}
		finally {
			statements.close();
		}

		ByteArrayOutputStream baos = new ByteArrayOutputStream();
		ObjectOutputStream out = new ObjectOutputStream(baos);
		out.writeObject(st);
		out.close();

		ByteArrayInputStream bais = new ByteArrayInputStream(baos.toByteArray());
		ObjectInputStream in = new ObjectInputStream(bais);
		Statement deserialized = (Statement)in.readObject();
		in.close();

		assertThat(deserialized, is(equalTo(st)));

		assertThat(testCon.hasStatement(st, true), is(equalTo(true)));
		assertThat(testCon.hasStatement(deserialized, true), is(equalTo(true)));
	}

	@Test
	public void testBNodeSerialization()
		throws Exception
	{
		testCon.add(bob, name, nameBob);

		Statement st;
		RepositoryResult<Statement> statements = testCon.getStatements(null, null, null, false);
		try {
			st = statements.next();
		}
		finally {
			statements.close();
		}

		BNode bnode = (BNode)st.getSubject();

		ByteArrayOutputStream baos = new ByteArrayOutputStream();
		ObjectOutputStream out = new ObjectOutputStream(baos);
		out.writeObject(bnode);
		out.close();

		ByteArrayInputStream bais = new ByteArrayInputStream(baos.toByteArray());
		ObjectInputStream in = new ObjectInputStream(bais);
		BNode deserializedBNode = (BNode)in.readObject();
		in.close();

		assertThat(deserializedBNode, is(equalTo(bnode)));

		assertThat(testCon.hasStatement(bnode, name, nameBob, true), is(equalTo(true)));
		assertThat(testCon.hasStatement(deserializedBNode, name, nameBob, true), is(equalTo(true)));
	}

	@Test
	public void testURISerialization()
		throws Exception
	{
		testCon.add(bob, name, nameBob);

		Statement st;
		RepositoryResult<Statement> statements = testCon.getStatements(null, null, null, false);
		try {
			st = statements.next();
		}
		finally {
			statements.close();
		}

		URI uri = st.getPredicate();

		ByteArrayOutputStream baos = new ByteArrayOutputStream();
		ObjectOutputStream out = new ObjectOutputStream(baos);
		out.writeObject(uri);
		out.close();

		ByteArrayInputStream bais = new ByteArrayInputStream(baos.toByteArray());
		ObjectInputStream in = new ObjectInputStream(bais);
		URI deserializedURI = (URI)in.readObject();
		in.close();

		assertThat(deserializedURI, is(equalTo(uri)));

		assertThat(testCon.hasStatement(bob, uri, nameBob, true), is(equalTo(true)));
		assertThat(testCon.hasStatement(bob, deserializedURI, nameBob, true), is(equalTo(true)));
	}

	@Test
	public void testLiteralSerialization()
		throws Exception
	{
		testCon.add(bob, name, nameBob);

		Statement st;
		RepositoryResult<Statement> statements = testCon.getStatements(null, null, null, false);
		try {
			st = statements.next();
		}
		finally {
			statements.close();
		}

		Literal literal = (Literal)st.getObject();

		ByteArrayOutputStream baos = new ByteArrayOutputStream();
		ObjectOutputStream out = new ObjectOutputStream(baos);
		out.writeObject(literal);
		out.close();

		ByteArrayInputStream bais = new ByteArrayInputStream(baos.toByteArray());
		ObjectInputStream in = new ObjectInputStream(bais);
		Literal deserialized = (Literal)in.readObject();
		in.close();

		assertThat(deserialized, is(equalTo(literal)));

		assertThat(testCon.hasStatement(bob, name, literal, true), is(equalTo(true)));
		assertThat(testCon.hasStatement(bob, name, deserialized, true), is(equalTo(true)));
	}

	@Test
	public void testGraphSerialization()
		throws Exception
	{
		testCon.add(bob, name, nameBob);
		testCon.add(alice, name, nameAlice);

		RepositoryResult<Statement> statements = testCon.getStatements(null, null, null, true);
		Model	graph = Iterations.addAll(statements, new LinkedHashModel());

		ByteArrayOutputStream baos = new ByteArrayOutputStream();
		ObjectOutputStream out = new ObjectOutputStream(baos);
		out.writeObject(graph);
		out.close();

		ByteArrayInputStream bais = new ByteArrayInputStream(baos.toByteArray());
		ObjectInputStream in = new ObjectInputStream(bais);
		Model deserializedGraph = (Model)in.readObject();
		in.close();

		assertThat(deserializedGraph.isEmpty(), is(equalTo(false)));
		
		for (Statement st : deserializedGraph) {
			assertThat(graph, hasItem(st));
			System.out.println(st);
			assertThat(testCon.hasStatement(st, true), is(equalTo(true)));
		}
	}

	@Test
	public void testEmptyRollback()
		throws Exception
	{
		assertThat(testCon.isEmpty(), is(equalTo(true)));
		assertThat(testCon2.isEmpty(), is(equalTo(true)));
		testCon.begin();
		testCon.add(vf.createBNode(), vf.createURI(URN_PRED), vf.createBNode());
		assertThat(testCon.isEmpty(), is(equalTo(false)));
		assertThat(testCon2.isEmpty(), is(equalTo(true)));
		testCon.rollback();
		assertThat(testCon.isEmpty(), is(equalTo(true)));
		assertThat(testCon2.isEmpty(), is(equalTo(true)));
	}

	@Test
	public void testEmptyCommit()
		throws Exception
	{
		assertThat(testCon.isEmpty(), is(equalTo(true)));
		assertThat(testCon2.isEmpty(), is(equalTo(true)));
		testCon.begin();
		testCon.add(vf.createBNode(), vf.createURI(URN_PRED), vf.createBNode());
		assertThat(testCon.isEmpty(), is(equalTo(false)));
		assertThat(testCon2.isEmpty(), is(equalTo(true)));
		testCon.commit();
		assertThat(testCon.isEmpty(), is(equalTo(false)));
		assertThat(testCon2.isEmpty(), is(equalTo(false)));
	}

	@Test
	public void testOpen()
		throws Exception
	{
		assertThat(testCon.isOpen(), is(equalTo(true)));
		assertThat(testCon2.isOpen(), is(equalTo(true)));
		testCon.close();
		assertThat(testCon.isOpen(), is(equalTo(false)));
		assertThat(testCon2.isOpen(), is(equalTo(true)));
	}

	@Test
	public void testSizeRollback()
		throws Exception
	{
		assertThat(testCon.size(), is(equalTo(0L)));
		assertThat(testCon2.size(), is(equalTo(0L)));
		testCon.begin();
		testCon.add(vf.createBNode(), vf.createURI(URN_PRED), vf.createBNode());
		assertThat(testCon.size(), is(equalTo(1L)));
		assertThat(testCon2.size(), is(equalTo(0L)));
		testCon.add(vf.createBNode(), vf.createURI(URN_PRED), vf.createBNode());
		assertThat(testCon.size(), is(equalTo(2L)));
		assertThat(testCon2.size(), is(equalTo(0L)));
		testCon.rollback();
		assertThat(testCon.size(), is(equalTo(0L)));
		assertThat(testCon2.size(), is(equalTo(0L)));
	}

	@Test
	public void testSizeCommit()
		throws Exception
	{
		assertThat(testCon.size(), is(equalTo(0L)));
		assertThat(testCon2.size(), is(equalTo(0L)));
		testCon.begin();
		testCon.add(vf.createBNode(), vf.createURI(URN_PRED), vf.createBNode());
		assertThat(testCon.size(), is(equalTo(1L)));
		assertThat(testCon2.size(), is(equalTo(0L)));
		testCon.add(vf.createBNode(), vf.createURI(URN_PRED), vf.createBNode());
		assertThat(testCon.size(), is(equalTo(2L)));
		assertThat(testCon2.size(), is(equalTo(0L)));
		testCon.commit();
		assertThat(testCon.size(), is(equalTo(2L)));
		assertThat(testCon2.size(), is(equalTo(2L)));
	}

	@Test
	public void testAddRemove()
		throws Exception
	{
		URI FOAF_PERSON = vf.createURI("http://xmlns.com/foaf/0.1/Person");
		final Statement stmt = vf.createStatement(bob, name, nameBob);

		testCon.add(bob, RDF.TYPE, FOAF_PERSON);

		testCon.begin();
		testCon.add(stmt);
		testCon.remove(stmt);
		testCon.commit();

		testCon.exportStatements(null, null, null, false, new RDFHandlerBase() {

			@Override
			public void handleStatement(Statement st)
				throws RDFHandlerException
			{
				assertThat(st, is(not(equalTo(stmt))));
			}
		});
	}

	@Test
	public void testInferredStatementCount()
		throws Exception
	{
		assertThat(testCon.isEmpty(), is(equalTo(true)));
		int inferred = getTotalStatementCount(testCon);

		URI root = vf.createURI("urn:root");

		testCon.add(root, RDF.TYPE, RDF.LIST);
		testCon.remove(root, RDF.TYPE, RDF.LIST);

		assertThat(testCon.isEmpty(), is(equalTo(true)));
		assertThat(getTotalStatementCount(testCon), is(equalTo(inferred)));
	}

	@Test
	public void testGetContextIDs()
		throws Exception
	{
		assertThat(Iterations.asList(testCon.getContextIDs()).size(), is(equalTo(0)));

		// load data
		testCon.add(bob, name, nameBob, context1);
		assertThat(Iterations.asList(testCon.getContextIDs()), is(equalTo(Arrays.asList((Resource)context1))));

		testCon.remove(bob, name, nameBob, context1);
		assertThat(Iterations.asList(testCon.getContextIDs()).size(), is(equalTo(0)));

		testCon.add(bob, name, nameBob, context2);
		assertThat(Iterations.asList(testCon.getContextIDs()), is(equalTo(Arrays.asList((Resource)context2))));
	}

	@Test
	public void testXmlCalendarZ()
		throws Exception
	{
		String NS = "http://example.org/rdf/";
		int OFFSET = TimeZone.getDefault().getOffset(
				new GregorianCalendar(2007 - 1900, Calendar.NOVEMBER, 6).getTimeInMillis()) / 1000 / 60;
		String SELECT_BY_DATE = "SELECT ?s ?d WHERE { ?s <http://www.w3.org/1999/02/22-rdf-syntax-ns#value> ?d . FILTER (?d <= ?date) }";
		DatatypeFactory data = DatatypeFactory.newInstance();
		for (int i = 1; i < 5; i++) {
			URI uri = vf.createURI(NS, "date" + i);
			XMLGregorianCalendar xcal = data.newXMLGregorianCalendar();
			xcal.setYear(2000);
			xcal.setMonth(11);
			xcal.setDay(i * 2);
			testCon.add(uri, RDF.VALUE, vf.createLiteral(xcal));
			URI uriz = vf.createURI(NS, "dateZ" + i);
			xcal = data.newXMLGregorianCalendar();
			xcal.setYear(2007);
			xcal.setMonth(11);
			xcal.setDay(i * 2);
			xcal.setTimezone(OFFSET);
			testCon.add(uriz, RDF.VALUE, vf.createLiteral(xcal));
		}
		XMLGregorianCalendar xcal = data.newXMLGregorianCalendar();
		xcal.setYear(2007);
		xcal.setMonth(11);
		xcal.setDay(6);
		xcal.setTimezone(OFFSET);
		TupleQuery query = testCon.prepareTupleQuery(QueryLanguage.SPARQL, SELECT_BY_DATE);
		query.setBinding("date", vf.createLiteral(xcal));
		TupleQueryResult result = query.evaluate();
		List<BindingSet> list = new ArrayList<BindingSet>();
		while (result.hasNext()) {
			list.add(result.next());
		}
		assertThat(list.size(), is(equalTo(7)));
	}

	@Test
	public void testOptionalFilter()
		throws Exception
	{
		String optional = "{ ?s :p1 ?v1 OPTIONAL {?s :p2 ?v2 FILTER(?v1<3) } }";
		URI s = vf.createURI("urn:test:s");
		URI p1 = vf.createURI(URN_TEST_P1);
		URI p2 = vf.createURI(URN_TEST_P2);
		Value v1 = vf.createLiteral(1);
		Value v2 = vf.createLiteral(2);
		Value v3 = vf.createLiteral(3);
		testCon.add(s, p1, v1);
		testCon.add(s, p2, v2);
		testCon.add(s, p1, v3);
		String qry = "PREFIX :<urn:test:> SELECT ?s ?v1 ?v2 WHERE " + optional;
		TupleQuery query = testCon.prepareTupleQuery(QueryLanguage.SPARQL, qry);
		TupleQueryResult result = query.evaluate();
		Set<List<Value>> set = new HashSet<List<Value>>();
		while (result.hasNext()) {
			BindingSet bindings = result.next();
			set.add(Arrays.asList(bindings.getValue("v1"), bindings.getValue("v2")));
		}
		result.close();
		assertThat(set, hasItem(Arrays.asList(v1, v2)));
		assertThat(set, hasItem(Arrays.asList(v3, null)));
	}

	@Test
	public void testOrPredicate()
		throws Exception
	{
		String union = "{ :s ?p :o FILTER (?p = :p1 || ?p = :p2) }";
		URI s = vf.createURI("urn:test:s");
		URI p1 = vf.createURI(URN_TEST_P1);
		URI p2 = vf.createURI(URN_TEST_P2);
		URI o = vf.createURI("urn:test:o");
		testCon.add(s, p1, o);
		testCon.add(s, p2, o);
		String qry = "PREFIX :<urn:test:> SELECT ?p WHERE " + union;
		TupleQuery query = testCon.prepareTupleQuery(QueryLanguage.SPARQL, qry);
		TupleQueryResult result = query.evaluate();
		List<Value> list = new ArrayList<Value>();
		while (result.hasNext()) {
			BindingSet bindings = result.next();
			list.add(bindings.getValue("p"));
		}
		result.close();
		assertThat(list, hasItem(p1));
		assertThat(list, hasItem(p2));
	}

	@Test
	public void testSES713()
		throws Exception
	{
		String queryString = "SELECT * { ?sub ?pred ?obj . FILTER ( 'not a number' + 1 = ?obj )}";

		TupleQuery query = testCon.prepareTupleQuery(QueryLanguage.SPARQL, queryString);
		TupleQueryResult tqr = query.evaluate();
		try {
			assertFalse("Query should not return any results", tqr.hasNext());
		}
		finally {
			tqr.close();
		}
	}

	@Test
	public void testOrderByQueriesAreInterruptable()
		throws Exception
	{
		testCon.begin();
		for (int index = 0; index < 512; index++) {
			testCon.add(RDFS.CLASS, RDFS.COMMENT, testCon.getValueFactory().createBNode());
		}
		testCon.commit();

		TupleQuery query = testCon.prepareTupleQuery(QueryLanguage.SPARQL,
				"SELECT * WHERE { ?s ?p ?o . ?s1 ?p1 ?o1 . ?s2 ?p2 ?o2 . ?s3 ?p3 ?o3 } ORDER BY ?s1 ?p1 ?o1 LIMIT 1000");
		query.setMaxQueryTime(2);

		TupleQueryResult result = query.evaluate();
		long startTime = System.currentTimeMillis();
		try {
			result.hasNext();
			fail("Query should have been interrupted");
		}
		catch (QueryInterruptedException e) {
			// Expected
			long duration = System.currentTimeMillis() - startTime;

			assertTrue("Query not interrupted quickly enough, should have been ~2s, but was "
					+ (duration / 1000) + "s", duration < 5000);
		}
	}

	@Test
	public void testQueryDefaultGraph()
		throws Exception
	{
		URI graph = vf.createURI("urn:test:default");
		testCon.add(vf.createURI(URN_TEST_S1), vf.createURI(URN_TEST_P1), vf.createURI(URN_TEST_O1));
		assertThat(size(graph), is(equalTo(0)));
		testCon.add(vf.createURI("urn:test:s2"), vf.createURI(URN_TEST_P2), vf.createURI("urn:test:o2"), graph);
		assertThat(size(graph), is(equalTo(1)));
	}

	@Test
	public void testQueryBaseURI()
		throws Exception
	{
		testCon.add(vf.createURI(URN_TEST_S1), vf.createURI(URN_TEST_P1), vf.createURI(URN_TEST_O1));
		TupleQueryResult rs = testCon.prepareTupleQuery(QueryLanguage.SPARQL, "SELECT * { <> ?p ?o }",
				URN_TEST_S1).evaluate();
		try {
			assertThat(rs.hasNext(), is(equalTo(true)));
		}
		finally {
			rs.close();
		}
	}

	@Test
	public void testUpdateBaseURI()
		throws Exception
	{
		testCon.prepareUpdate(QueryLanguage.SPARQL, "INSERT DATA { <> a <> }", URN_TEST_S1).execute();
		assertThat(testCon.size(), is(equalTo(1L)));
	}

	@Test
	public void testDeleteDefaultGraph()
		throws Exception
	{
		URI g1 = vf.createURI("urn:test:g1");
		URI g2 = vf.createURI("urn:test:g2");
		testCon.add(vf.createURI(URN_TEST_S1), vf.createURI(URN_TEST_P1), vf.createURI(URN_TEST_O1), g1);
		testCon.add(vf.createURI("urn:test:s2"), vf.createURI(URN_TEST_P2), vf.createURI("urn:test:o2"), g2);
		Update up = testCon.prepareUpdate(QueryLanguage.SPARQL, SPARQL_DEL_ALL);
		DatasetImpl ds = new DatasetImpl();
		ds.addDefaultGraph(g1);
		ds.addDefaultRemoveGraph(g1);
		up.setDataset(ds);
		up.execute();
		assertThat(size(g1), is(equalTo(0)));
		assertThat(size(g2), is(equalTo(1)));
	}

	@Test
	public void testDefaultContext()
		throws Exception
	{
		ContextAwareConnection con = new ContextAwareConnection(testCon);
		URI defaultGraph = vf.createURI("urn:test:default");
		con.setReadContexts(defaultGraph);
		con.setInsertContext(defaultGraph);
		con.setRemoveContexts(defaultGraph);
		con.add(vf.createURI(URN_TEST_S1), vf.createURI(URN_TEST_P1), vf.createURI(URN_TEST_O1));
		con.prepareUpdate("INSERT DATA { <urn:test:s2> <urn:test:p2> \"l2\" }").execute();
		assertThat(Iterations.asList(con.getStatements(null, null, null)).size(), is(equalTo(2)));
		assertThat(Iterations.asList(con.getStatements(null, null, null, defaultGraph)).size(), is(equalTo(2)));
		assertThat(size(defaultGraph), is(equalTo(2)));
		con.add(vf.createURI("urn:test:s3"), vf.createURI("urn:test:p3"), vf.createURI("urn:test:o3"),
				(Resource)null);
		con.add(vf.createURI("urn:test:s4"), vf.createURI("urn:test:p4"), vf.createURI("urn:test:o4"),
				vf.createURI(URN_TEST_OTHER));
		assertThat(Iterations.asList(con.getStatements(null, null, null)).size(), is(equalTo(3)));
		assertThat(Iterations.asList(testCon.getStatements(null, null, null, true)).size(), is(equalTo(4)));
		assertThat(size(defaultGraph), is(equalTo(3)));
		assertThat(size(vf.createURI(URN_TEST_OTHER)), is(equalTo(1)));
		con.prepareUpdate(SPARQL_DEL_ALL).execute();
		assertThat(Iterations.asList(con.getStatements(null, null, null)).size(), is(equalTo(0)));
		assertThat(Iterations.asList(testCon.getStatements(null, null, null, true)).size(), is(equalTo(1)));
		assertThat(size(defaultGraph), is(equalTo(0)));
		assertThat(size(vf.createURI(URN_TEST_OTHER)), is(equalTo(1)));
	}

	@Test
	public void testDefaultInsertContext()
		throws Exception
	{
		ContextAwareConnection con = new ContextAwareConnection(testCon);
		URI defaultGraph = vf.createURI("urn:test:default");
		con.setInsertContext(defaultGraph);
		con.add(vf.createURI(URN_TEST_S1), vf.createURI(URN_TEST_P1), vf.createURI(URN_TEST_O1));
		con.prepareUpdate("INSERT DATA { <urn:test:s2> <urn:test:p2> \"l2\" }").execute();
		assertThat(Iterations.asList(con.getStatements(null, null, null)).size(), is(equalTo(2)));
		assertThat(Iterations.asList(con.getStatements(null, null, null, defaultGraph)).size(), is(equalTo(2)));
		assertThat(size(defaultGraph), is(equalTo(2)));
		con.add(vf.createURI("urn:test:s3"), vf.createURI("urn:test:p3"), vf.createURI("urn:test:o3"),
				(Resource)null);
		con.add(vf.createURI("urn:test:s4"), vf.createURI("urn:test:p4"), vf.createURI("urn:test:o4"),
				vf.createURI(URN_TEST_OTHER));
		assertThat(Iterations.asList(con.getStatements(null, null, null)).size(), is(equalTo(4)));
		assertThat(Iterations.asList(con.getStatements(null, null, null, defaultGraph)).size(), is(equalTo(3)));
		assertThat(Iterations.asList(testCon.getStatements(null, null, null, true)).size(), is(equalTo(4)));
		assertThat(size(defaultGraph), is(equalTo(3)));
		assertThat(size(vf.createURI(URN_TEST_OTHER)), is(equalTo(1)));
		con.prepareUpdate(SPARQL_DEL_ALL).execute();
		assertThat(Iterations.asList(con.getStatements(null, null, null)).size(), is(equalTo(0)));
		assertThat(Iterations.asList(testCon.getStatements(null, null, null, true)).size(), is(equalTo(0)));
		assertThat(size(defaultGraph), is(equalTo(0)));
		assertThat(size(vf.createURI(URN_TEST_OTHER)), is(equalTo(0)));
	}

	@Test
	public void testExclusiveNullContext()
		throws Exception
	{
		ContextAwareConnection con = new ContextAwareConnection(testCon);
		URI defaultGraph = null; // null context
		con.setReadContexts(defaultGraph);
		con.setInsertContext(defaultGraph);
		con.setRemoveContexts(defaultGraph);
		con.add(vf.createURI(URN_TEST_S1), vf.createURI(URN_TEST_P1), vf.createURI(URN_TEST_O1));
		con.prepareUpdate("INSERT DATA { <urn:test:s2> <urn:test:p2> \"l2\" }").execute();
		assertThat(Iterations.asList(con.getStatements(null, null, null)).size(), is(equalTo(2)));
		assertThat(Iterations.asList(con.getStatements(null, null, null, defaultGraph)).size(), is(equalTo(2)));
		assertThat(size(defaultGraph), is(equalTo(2)));
		con.add(vf.createURI("urn:test:s3"), vf.createURI("urn:test:p3"), vf.createURI("urn:test:o3"),
				(Resource)null);
		con.add(vf.createURI("urn:test:s4"), vf.createURI("urn:test:p4"), vf.createURI("urn:test:o4"),

		vf.createURI(URN_TEST_OTHER));
		assertThat(Iterations.asList(con.getStatements(null, null, null)).size(), is(equalTo(3)));
		assertThat(Iterations.asList(testCon.getStatements(null, null, null, true)).size(), is(equalTo(4)));
		assertThat(size(defaultGraph), is(equalTo(3)));
		assertThat(size(vf.createURI(URN_TEST_OTHER)), is(equalTo(1)));
		con.prepareUpdate(SPARQL_DEL_ALL).execute();
		assertThat(Iterations.asList(con.getStatements(null, null, null)).size(), is(equalTo(0)));
		assertThat(Iterations.asList(testCon.getStatements(null, null, null, true)).size(), is(equalTo(1)));
		assertThat(size(defaultGraph), is(equalTo(0)));
		assertThat(size(vf.createURI(URN_TEST_OTHER)), is(equalTo(1)));
	}

	private int size(URI defaultGraph)
		throws RepositoryException, MalformedQueryException, QueryEvaluationException
	{
		TupleQuery qry = testCon.prepareTupleQuery(QueryLanguage.SPARQL, "SELECT * { ?s ?p ?o }");
		DatasetImpl dataset = new DatasetImpl();
		dataset.addDefaultGraph(defaultGraph);
		qry.setDataset(dataset);
		TupleQueryResult result = qry.evaluate();
		try {
			int count = 0;
			while (result.hasNext()) {
				result.next();
				count++;
			}
			return count;
		}
		finally {
			result.close();
		}
	}

	private int getTotalStatementCount(RepositoryConnection connection)
		throws RepositoryException
	{
		CloseableIteration<? extends Statement, RepositoryException> iter = connection.getStatements(null,
				null, null, true);

		try {
			int size = 0;

			while (iter.hasNext()) {
				iter.next();
				++size;
			}

			return size;
		}
		finally {
			iter.close();
		}
	}
}<|MERGE_RESOLUTION|>--- conflicted
+++ resolved
@@ -58,6 +58,7 @@
 
 import org.junit.After;
 import org.junit.Before;
+import org.junit.Ignore;
 import org.junit.Rule;
 import org.junit.Test;
 import org.junit.rules.Timeout;
@@ -307,38 +308,8 @@
 		assertThat(testCon2.hasStatement(bob, name, nameBob, false), is(equalTo(true)));
 	}
 
-
-	@Test
-<<<<<<< HEAD
+	@Test
 	@Ignore("this test is no longer generally applicable, since the outcome depends on the transaction isolation level selected by the store")
-=======
-	public void testReadOfAddedStatement3()
-		throws Exception
-	{
-		URI context = vf.createURI("urn:context");
-		URI subject = vf.createURI("urn:test");
-		URI predicate = vf.createURI("urn:property");
-		Value one = vf.createLiteral(1);
-		Value two = vf.createLiteral(2);
-
-		testCon.begin();
-		testCon.add(subject, predicate, one, context);
-		testCon.commit();
-
-		RepositoryResult<Statement> statements = testCon.getStatements(null, predicate, null, false, context);
-		assertTrue("should find the add", statements.hasNext());
-		statements.next();
-
-		testCon.begin();
-		testCon.add(subject, predicate, two, context);
-		assertFalse("should not find the second add", statements.hasNext());
-
-		statements.close();
-		testCon.rollback();
-	}
-
-	@Test
->>>>>>> e2ba9b8a
 	public void testTransactionIsolationForRead()
 		throws Exception
 	{
