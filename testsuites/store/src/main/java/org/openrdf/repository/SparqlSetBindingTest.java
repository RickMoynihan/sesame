--- conflicted
+++ resolved
@@ -21,10 +21,7 @@
 
 import org.junit.After;
 import org.junit.Before;
-<<<<<<< HEAD
 import org.junit.Test;
-=======
->>>>>>> 284ba5a2
 
 import org.openrdf.model.Literal;
 import org.openrdf.model.URI;
@@ -52,12 +49,8 @@
 	private Literal ringo;
 
 	private URI ringoRes;
-<<<<<<< HEAD
-	
+
 	@Test
-=======
-
->>>>>>> 284ba5a2
 	public void testBinding()
 		throws Exception
 	{
