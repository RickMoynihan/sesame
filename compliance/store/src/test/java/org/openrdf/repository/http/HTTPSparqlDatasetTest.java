--- conflicted
+++ resolved
@@ -27,13 +27,9 @@
 	private static HTTPMemServer server;
 
 	@BeforeClass
-<<<<<<< HEAD
-	public static void startServer() throws Exception {
-=======
 	public static void startServer()
 		throws Exception
 	{
->>>>>>> 284ba5a2
 		server = new HTTPMemServer();
 		try {
 			server.start();
