/* 
 * Licensed to Aduna under one or more contributor license agreements.  
 * See the NOTICE.txt file distributed with this work for additional 
 * information regarding copyright ownership. 
 *
 * Aduna licenses this file to you under the terms of the Aduna BSD 
 * License (the "License"); you may not use this file except in compliance 
 * with the License. See the LICENSE.txt file distributed with this work 
 * for the full License.
 *
 * Unless required by applicable law or agreed to in writing, software 
 * distributed under the License is distributed on an "AS IS" BASIS, 
 * WITHOUT WARRANTIES OR CONDITIONS OF ANY KIND, either express or 
 * implied. See the License for the specific language governing permissions
 * and limitations under the License.
 */
package org.openrdf.repository.http;

import static org.junit.Assert.fail;

import org.junit.AfterClass;
import org.junit.BeforeClass;
import org.junit.Ignore;
import org.junit.Test;

import org.openrdf.OpenRDFException;
import org.openrdf.repository.RDFSchemaRepositoryConnectionTest;
import org.openrdf.repository.Repository;
import org.openrdf.repository.RepositoryConnectionTest;
import org.openrdf.rio.RDFFormat;

public class RDFSchemaHTTPRepositoryConnectionTest extends RDFSchemaRepositoryConnectionTest {

	private static HTTPMemServer server;

	@BeforeClass
	public static void startServer()
		throws Exception
	{
		server = new HTTPMemServer();
		try {
			server.start();
		}
		catch (Exception e) {
			server.stop();
			throw e;
		}
	}

	@AfterClass
	public static void stopServer()
		throws Exception
	{
		server.stop();
	}

	@Override
	protected Repository createRepository() {
		return new HTTPRepository(HTTPMemServer.INFERENCE_REPOSITORY_URL);
	}
<<<<<<< HEAD
	
=======

	@Ignore("temporarily disabled for HTTPRepository")
	@Test
	@Override
	public void testReadOfAddedStatement1()
		throws Exception
	{
		System.err.println("temporarily disabled testReadOfAddedStatement1s() for HTTPRepository");
	}

	@Ignore("temporarily disabled for HTTPRepository")
	@Test
	@Override
	public void testReadOfAddedStatement2()
		throws Exception
	{
		System.err.println("temporarily disabled testReadOfAddedStatement2() for HTTPRepository");
	}

>>>>>>> 284ba5a2
	@Ignore("temporarily disabled for HTTPRepository")
	@Test
	@Override
	public void testTransactionIsolationForRead()
		throws Exception
	{
		System.err.println("temporarily disabled testTransactionIsolationForRead() for HTTPRepository");
	}

	@Ignore("temporarily disabled for HTTPRepository")
	@Test
	@Override
	public void testTransactionIsolation()
		throws Exception
	{
		System.err.println("temporarily disabled testTransactionIsolation() for HTTPRepository");
	}

	@Ignore("temporarily disabled for HTTPRepository")
	@Test
	@Override
	public void testAutoCommit()
		throws Exception
	{
		System.err.println("temporarily disabled testAutoCommit() for HTTPRepository");
	}

	@Ignore("temporarily disabled for HTTPRepository")
	@Test
	@Override
	public void testRollback()
		throws Exception
	{
		System.err.println("temporarily disabled testRollback() for HTTPRepository");
	}

	@Ignore("temporarily disabled for HTTPRepository")
	@Test
	@Override
	public void testEmptyCommit()
		throws Exception
	{
		System.err.println("temporarily disabled testEmptyCommit() for HTTPRepository");
	}

	@Ignore("temporarily disabled for HTTPRepository")
	@Test
	@Override
	public void testEmptyRollback()
		throws Exception
	{
		System.err.println("temporarily disabled testEmptyRollback() for HTTPRepository");
	}

	@Ignore("temporarily disabled for HTTPRepository")
	@Test
	@Override
	public void testSizeCommit()
		throws Exception
	{
		System.err.println("temporarily disabled testSizeCommit() for HTTPRepository");
	}

	@Ignore("temporarily disabled for HTTPRepository")
	@Test
	@Override
	public void testSizeRollback()
		throws Exception
	{
		System.err.println("temporarily disabled testSizeRollback() for HTTPRepository");
	}

	@Ignore("temporarily disabled for HTTPRepository")
	@Test
	@Override
	public void testGetContextIDs()
		throws Exception
	{
		System.err.println("temporarily disabled testGetContextIDs() for HTTPRepository");
	}

	@Ignore("temporarily disabled for HTTPRepository")
	@Test
	@Override
	public void testInferencerQueryDuringTransaction()
		throws Exception
	{
		System.err.println("temporarily disabled testInferencerDuringTransaction() for HTTPRepository");
	}

	@Ignore("temporarily disabled for HTTPRepository")
	@Test
	@Override
	public void testInferencerTransactionIsolation()
		throws Exception
	{
		System.err.println("temporarily disabled testInferencerTransactionIsolation() for HTTPRepository");
	}

	@Ignore("temporarily disabled for HTTPRepository")
	@Test
	@Override
	public void testOrderByQueriesAreInterruptable() {
		System.err.println("temporarily disabled testOrderByQueriesAreInterruptable() for HTTPRepository");
	}

	@Test
	@Override
	public void testAddMalformedLiteralsDefaultConfig()
		throws Exception
	{
		try {
			testCon.add(
					RepositoryConnectionTest.class.getResourceAsStream(TEST_DIR_PREFIX + "malformed-literals.ttl"),
					"", RDFFormat.TURTLE);
		}
		catch (OpenRDFException e) {
			fail("upload of malformed literals should not fail with error in default configuration for HTTPRepository");
		}
	}

	@Test
	@Override
	@Ignore("See SES-1833")
	public void testAddMalformedLiteralsStrictConfig()
		throws Exception
	{
		System.err.println("SES-1833: temporarily disabled testAddMalformedLiteralsStrictConfig() for HTTPRepository");
	}

}<|MERGE_RESOLUTION|>--- conflicted
+++ resolved
@@ -58,9 +58,6 @@
 	protected Repository createRepository() {
 		return new HTTPRepository(HTTPMemServer.INFERENCE_REPOSITORY_URL);
 	}
-<<<<<<< HEAD
-	
-=======
 
 	@Ignore("temporarily disabled for HTTPRepository")
 	@Test
@@ -80,7 +77,6 @@
 		System.err.println("temporarily disabled testReadOfAddedStatement2() for HTTPRepository");
 	}
 
->>>>>>> 284ba5a2
 	@Ignore("temporarily disabled for HTTPRepository")
 	@Test
 	@Override
