<project xmlns="http://maven.apache.org/POM/4.0.0" xmlns:xsi="http://www.w3.org/2001/XMLSchema-instance" xsi:schemaLocation="http://maven.apache.org/POM/4.0.0 http://maven.apache.org/maven-v4_0_0.xsd">

	<modelVersion>4.0.0</modelVersion>

	<parent>
		<groupId>org.openrdf.sesame</groupId>
		<artifactId>sesame-compliance</artifactId>
<<<<<<< HEAD
		<version>2.8.0-beta2-SNAPSHOT</version>
=======
		<version>2.7.12-SNAPSHOT</version>
>>>>>>> 284ba5a2
	</parent>

	<artifactId>sesame-http-compliance</artifactId>
	<packaging>war</packaging>

	<name>OpenRDF HTTP server compliance tests</name>
	<description>Tests for the HTTP server.</description>

	<dependencies>
		<dependency>
			<groupId>${project.groupId}</groupId>
			<artifactId>sesame-queryparser-api</artifactId>
			<version>${project.version}</version>
		</dependency>

		<dependency>
			<groupId>${project.groupId}</groupId>
			<artifactId>sesame-queryresultio-api</artifactId>
			<version>${project.version}</version>
		</dependency>

		<dependency>
			<groupId>${project.groupId}</groupId>
			<artifactId>sesame-queryresultio-binary</artifactId>
			<version>${project.version}</version>
			<scope>runtime</scope>
		</dependency>

		<dependency>
			<groupId>${project.groupId}</groupId>
			<artifactId>sesame-queryresultio-sparqljson</artifactId>
			<version>${project.version}</version>
			<scope>runtime</scope>
		</dependency>

		<dependency>
			<groupId>${project.groupId}</groupId>
			<artifactId>sesame-queryresultio-sparqlxml</artifactId>
			<version>${project.version}</version>
			<scope>runtime</scope>
		</dependency>

		<dependency>
			<groupId>${project.groupId}</groupId>
			<artifactId>sesame-rio-api</artifactId>
			<version>${project.version}</version>
		</dependency>

		<dependency>
			<groupId>${project.groupId}</groupId>
			<artifactId>sesame-rio-rdfxml</artifactId>
			<version>${project.version}</version>
			<scope>runtime</scope>
		</dependency>

		<dependency>
			<groupId>junit</groupId>
			<artifactId>junit</artifactId>
			<scope>compile</scope>
		</dependency>

		<dependency>
			<groupId>${project.groupId}</groupId>
			<artifactId>sesame-http-server</artifactId>
			<version>${project.version}</version>
			<type>war</type>
		</dependency>

		<dependency>
			<groupId>${project.groupId}</groupId>
			<artifactId>sesame-http-protocol</artifactId>
			<version>${project.version}</version>
		</dependency>

		<dependency>
			<groupId>${project.groupId}</groupId>
			<artifactId>sesame-repository-http</artifactId>
			<version>${project.version}</version>
		</dependency>

		<dependency>
			<groupId>${project.groupId}</groupId>
			<artifactId>sesame-repository-manager</artifactId>
			<version>${project.version}</version>
		</dependency>

		<dependency>
			<groupId>${project.groupId}</groupId>
			<artifactId>sesame-config</artifactId>
			<version>${project.version}</version>
		</dependency>

		<dependency>
			<groupId>org.eclipse.jetty</groupId>
			<artifactId>jetty-server</artifactId>
			<version>7.0.2.v20100331</version>
		</dependency>

		<dependency>
			<groupId>org.eclipse.jetty</groupId>
			<artifactId>jetty-webapp</artifactId>
			<version>7.0.2.v20100331</version>
		</dependency>

		<dependency>
			<groupId>org.mortbay.jetty</groupId>
			<artifactId>jetty-jsp-2.1</artifactId>
			<version>7.0.2.v20100331</version>
			<scope>runtime</scope>
		</dependency>

		<dependency>
			<groupId>ch.qos.logback</groupId>
			<artifactId>logback-classic</artifactId>
			<scope>test</scope>
		</dependency>
		<dependency>
			<groupId>org.slf4j</groupId>
			<artifactId>jcl-over-slf4j</artifactId>
			<scope>test</scope>
		</dependency>
		<dependency>
			<groupId>org.slf4j</groupId>
			<artifactId>log4j-over-slf4j</artifactId>
			<scope>test</scope>
		</dependency>
	</dependencies>

	<build>
		<plugins>
			<plugin>
				<groupId>org.apache.maven.plugins</groupId>
				<artifactId>maven-war-plugin</artifactId>
				<configuration>
					<webappDirectory>${project.build.directory}/openrdf-sesame</webappDirectory>
				</configuration>
			</plugin>
			<plugin>
				<groupId>org.apache.maven.plugins</groupId>
				<artifactId>maven-surefire-plugin</artifactId>
				<configuration>
					<skipTests>true</skipTests>
				</configuration>
				<executions>
					<execution>
						<id>surefire-it</id>
						<phase>integration-test</phase>
						<goals>
							<goal>test</goal>
						</goals>
						<configuration>
							<skipTests>false</skipTests>
							<forkCount>1</forkCount>
							<reuseForks>false</reuseForks>
<<<<<<< HEAD
							<argLine>-Xmx1024M -XX:MaxPermSize=256M</argLine>
=======
							<argLine>-Xmx512M -XX:MaxPermSize=256M</argLine>
>>>>>>> 284ba5a2
							<excludes>
								<exclude>**/TestServer.java</exclude>
							</excludes>
						</configuration>
					</execution>
				</executions>
			</plugin>
		</plugins>
	</build>

</project><|MERGE_RESOLUTION|>--- conflicted
+++ resolved
@@ -5,11 +5,7 @@
 	<parent>
 		<groupId>org.openrdf.sesame</groupId>
 		<artifactId>sesame-compliance</artifactId>
-<<<<<<< HEAD
 		<version>2.8.0-beta2-SNAPSHOT</version>
-=======
-		<version>2.7.12-SNAPSHOT</version>
->>>>>>> 284ba5a2
 	</parent>
 
 	<artifactId>sesame-http-compliance</artifactId>
@@ -164,11 +160,7 @@
 							<skipTests>false</skipTests>
 							<forkCount>1</forkCount>
 							<reuseForks>false</reuseForks>
-<<<<<<< HEAD
-							<argLine>-Xmx1024M -XX:MaxPermSize=256M</argLine>
-=======
 							<argLine>-Xmx512M -XX:MaxPermSize=256M</argLine>
->>>>>>> 284ba5a2
 							<excludes>
 								<exclude>**/TestServer.java</exclude>
 							</excludes>
